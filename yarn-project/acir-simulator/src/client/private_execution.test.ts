import {
  CallContext,
  CircuitsWasm,
  ConstantBlockHashData,
  ContractDeploymentData,
  FieldsOf,
  FunctionData,
  L1_TO_L2_MSG_TREE_HEIGHT,
  MAX_NEW_COMMITMENTS_PER_CALL,
  PRIVATE_DATA_TREE_HEIGHT,
  PrivateHistoricTreeRoots,
  PrivateKey,
  PublicCallRequest,
  TxContext,
} from '@aztec/circuits.js';
import {
  computeCallStackItemHash,
  computeCommitmentNonce,
  computeContractAddressFromPartial,
  computeSecretMessageHash,
  computeUniqueCommitment,
  siloCommitment,
} from '@aztec/circuits.js/abis';
import { pedersenPlookupCommitInputs } from '@aztec/circuits.js/barretenberg';
import { makeAddressWithPreimagesFromPrivateKey, makeContractDeploymentData } from '@aztec/circuits.js/factories';
import { FunctionAbi, encodeArguments, generateFunctionSelector } from '@aztec/foundation/abi';
import { asyncMap } from '@aztec/foundation/async-map';
import { AztecAddress } from '@aztec/foundation/aztec-address';
import { toBufferBE } from '@aztec/foundation/bigint-buffer';
import { EthAddress } from '@aztec/foundation/eth-address';
import { Fr, Point } from '@aztec/foundation/fields';
import { DebugLogger, createDebugLogger } from '@aztec/foundation/log';
import { AppendOnlyTree, Pedersen, StandardTree, newTree } from '@aztec/merkle-tree';
import {
  ChildContractAbi,
  NonNativeTokenContractAbi,
  ParentContractAbi,
  PendingCommitmentsContractAbi,
  TestContractAbi,
  ZkTokenContractAbi,
} from '@aztec/noir-contracts/artifacts';
import { PackedArguments, TxExecutionRequest } from '@aztec/types';

import { jest } from '@jest/globals';
import { MockProxy, mock } from 'jest-mock-extended';
import { default as levelup } from 'levelup';
import { type MemDown, default as memdown } from 'memdown';

import { buildL1ToL2Message } from '../test/utils.js';
import { computeSlotForMapping } from '../utils.js';
import { DBOracle } from './db_oracle.js';
import { AcirSimulator } from './simulator.js';

jest.setTimeout(60_000);

const createMemDown = () => (memdown as any)() as MemDown<any, any>;

describe('Private Execution test suite', () => {
  let circuitsWasm: CircuitsWasm;
  let oracle: MockProxy<DBOracle>;
  let acirSimulator: AcirSimulator;
<<<<<<< HEAD
  let txNullifier: Fr;
  let blockHashData = ConstantBlockHashData.empty();
=======
  let historicRoots = PrivateHistoricTreeRoots.empty();
>>>>>>> cd78ec9a
  let logger: DebugLogger;

  const defaultContractAddress = AztecAddress.random();
  const ownerPk = PrivateKey.fromString('5e30a2f886b4b6a11aea03bf4910fbd5b24e61aa27ea4d05c393b3ab592a8d33');

  const treeHeights: { [name: string]: number } = {
    privateData: PRIVATE_DATA_TREE_HEIGHT,
    l1ToL2Messages: L1_TO_L2_MSG_TREE_HEIGHT,
  };

  const trees: { [name: keyof typeof treeHeights]: AppendOnlyTree } = {};
  const txContextFields: FieldsOf<TxContext> = {
    isContractDeploymentTx: false,
    isFeePaymentTx: false,
    isRebatePaymentTx: false,
    chainId: new Fr(10),
    version: new Fr(20),
    contractDeploymentData: ContractDeploymentData.empty(),
  };

  const runSimulator = async ({
    abi,
    args = [],
    origin = AztecAddress.random(),
    contractAddress = defaultContractAddress,
    txContext = {},
  }: {
    abi: FunctionAbi;
    origin?: AztecAddress;
    contractAddress?: AztecAddress;
    args?: any[];
    txContext?: Partial<FieldsOf<TxContext>>;
  }) => {
    const packedArguments = await PackedArguments.fromArgs(encodeArguments(abi, args), circuitsWasm);
    const functionData = FunctionData.fromAbi(abi);
    const txRequest = TxExecutionRequest.from({
      origin,
      argsHash: packedArguments.hash,
      functionData,
      txContext: TxContext.from({ ...txContextFields, ...txContext }),
      packedArguments: [packedArguments],
    });

    return acirSimulator.run(
      txRequest,
      abi,
      functionData.isConstructor ? AztecAddress.ZERO : contractAddress,
      EthAddress.ZERO,
      blockHashData,
    );
  };

  const insertLeaves = async (leaves: Fr[], name = 'privateData') => {
    if (!treeHeights[name]) {
      throw new Error(`Unknown tree ${name}`);
    }
    if (!trees[name]) {
      const db = levelup(createMemDown());
      const pedersen = new Pedersen(circuitsWasm);
      trees[name] = await newTree(StandardTree, db, pedersen, name, treeHeights[name]);
    }
    await trees[name].appendLeaves(leaves.map(l => l.toBuffer()));

    // Update root.
    const newRoot = trees[name].getRoot(false);
    const prevRoots = blockHashData.privateHistoricTreeRoots.toBuffer();
    const rootIndex = name === 'privateData' ? 0 : 32 * 3;
    const newRoots = Buffer.concat([prevRoots.slice(0, rootIndex), newRoot, prevRoots.slice(rootIndex + 32)]);
    blockHashData = new ConstantBlockHashData(PrivateHistoricTreeRoots.fromBuffer(newRoots), Fr.ZERO, Fr.ZERO);

    return trees[name];
  };

  const hash = (data: Buffer[]) => pedersenPlookupCommitInputs(circuitsWasm, data);

  beforeAll(async () => {
    circuitsWasm = await CircuitsWasm.get();
    logger = createDebugLogger('aztec:test:private_execution');
  });

  beforeEach(() => {
    oracle = mock<DBOracle>();
    oracle.getSecretKey.mockResolvedValue(ownerPk);

    acirSimulator = new AcirSimulator(oracle);
  });

  describe('empty constructor', () => {
    it('should run the empty constructor', async () => {
      const abi = TestContractAbi.functions[0];
      const contractDeploymentData = makeContractDeploymentData(100);
      const txContext = { isContractDeploymentTx: true, contractDeploymentData };
      const result = await runSimulator({ abi, txContext });

      const emptyCommitments = new Array(MAX_NEW_COMMITMENTS_PER_CALL).fill(Fr.ZERO);
      expect(result.callStackItem.publicInputs.newCommitments).toEqual(emptyCommitments);
      expect(result.callStackItem.publicInputs.contractDeploymentData).toEqual(contractDeploymentData);
    });
  });

  describe('zk token contract', () => {
    const contractAddress = defaultContractAddress;
    const recipientPk = PrivateKey.fromString('0c9ed344548e8f9ba8aa3c9f8651eaa2853130f6c1e9c050ccf198f7ea18a7ec');
    const mockFirstNullifier = new Fr(1111);
    let owner: AztecAddress;
    let recipient: AztecAddress;
    let currentNoteIndex = 0n;

    const buildNote = (amount: bigint, owner: AztecAddress, storageSlot = Fr.random()) => {
      // WARNING: this is not actually how nonces are computed!
      // For the purpose of this test we use a mocked firstNullifier and and a random number
      // to compute the nonce. Proper nonces are only enforced later by the kernel/later circuits
      // which are not relevant to this test. In practice, the kernel first squashes all transient
      // noteHashes with their matching nullifiers. It then reorders the remaining "persistable"
      // noteHashes. A TX's real first nullifier (generated by the initial kernel) and a noteHash's
      // array index at the output of the final kernel/ordering circuit are used to derive nonce via:
      // `hash(firstNullifier, noteHashIndex)`
      const noteHashIndex = Math.floor(Math.random()); // mock index in TX's final newNoteHashes array
      const nonce = computeCommitmentNonce(circuitsWasm, mockFirstNullifier, noteHashIndex);
      const preimage = [new Fr(amount), owner.toField(), Fr.random()];
      return {
        contractAddress,
        storageSlot,
        nonce,
        preimage,
        siloedNullifier: new Fr(0),
        index: currentNoteIndex++,
      };
    };

    beforeEach(async () => {
      const {
        address: ownerAddress,
        partialAddress: ownerPartialAddress,
        publicKey: ownerPubKey,
      } = await makeAddressWithPreimagesFromPrivateKey(ownerPk);

      const {
        address: recipientAddress,
        partialAddress: recipientPartialAddress,
        publicKey: recipientPubKey,
      } = await makeAddressWithPreimagesFromPrivateKey(recipientPk);

      owner = ownerAddress;
      recipient = recipientAddress;

      oracle.getPublicKey.mockImplementation((address: AztecAddress) => {
        if (address.equals(owner)) return Promise.resolve([ownerPubKey, ownerPartialAddress]);
        if (address.equals(recipient)) return Promise.resolve([recipientPubKey, recipientPartialAddress]);
        throw new Error(`Unknown address ${address}`);
      });

      oracle.getFunctionABI.mockImplementation((_, selector) =>
        Promise.resolve(
          ZkTokenContractAbi.functions.find(f => selector.equals(generateFunctionSelector(f.name, f.parameters)))!,
        ),
      );
    });

    it('should have an abi for computing note hash and nullifier', async () => {
      const storageSlot = Fr.random();
      const note = buildNote(60n, owner, storageSlot);

      // Should be the same as how we compute the values for the ValueNote in the noir library.
      const valueNoteHash = pedersenPlookupCommitInputs(
        circuitsWasm,
        note.preimage.map(f => f.toBuffer()),
      );
      const innerNoteHash = Fr.fromBuffer(
        pedersenPlookupCommitInputs(circuitsWasm, [storageSlot.toBuffer(), valueNoteHash]),
      );
      const siloedNoteHash = siloCommitment(circuitsWasm, contractAddress, innerNoteHash);
      const uniqueSiloedNoteHash = computeUniqueCommitment(circuitsWasm, note.nonce, siloedNoteHash);
      const innerNullifier = Fr.fromBuffer(
        pedersenPlookupCommitInputs(circuitsWasm, [uniqueSiloedNoteHash.toBuffer(), ownerPk.value]),
      );

      const result = await acirSimulator.computeNoteHashAndNullifier(
        contractAddress,
        note.nonce,
        storageSlot,
        note.preimage,
      );

      expect(result).toEqual({
        innerNoteHash,
        siloedNoteHash,
        uniqueSiloedNoteHash,
        innerNullifier,
      });
    });

    it('should a constructor with arguments that inserts notes', async () => {
      const abi = ZkTokenContractAbi.functions.find(f => f.name === 'constructor')!;

      const result = await runSimulator({ args: [140, owner], abi });

      expect(result.preimages.newNotes).toHaveLength(1);
      const newNote = result.preimages.newNotes[0];
      expect(newNote.storageSlot).toEqual(computeSlotForMapping(new Fr(1n), owner.toField(), circuitsWasm));

      const newCommitments = result.callStackItem.publicInputs.newCommitments.filter(field => !field.equals(Fr.ZERO));
      expect(newCommitments).toHaveLength(1);

      const [commitment] = newCommitments;
      expect(commitment).toEqual(
        await acirSimulator.computeInnerNoteHash(contractAddress, newNote.storageSlot, newNote.preimage),
      );
    });

    it('should run the mint function', async () => {
      const abi = ZkTokenContractAbi.functions.find(f => f.name === 'mint')!;

      const result = await runSimulator({ args: [140, owner], abi });

      expect(result.preimages.newNotes).toHaveLength(1);
      const newNote = result.preimages.newNotes[0];
      expect(newNote.storageSlot).toEqual(computeSlotForMapping(new Fr(1n), owner.toField(), circuitsWasm));

      const newCommitments = result.callStackItem.publicInputs.newCommitments.filter(field => !field.equals(Fr.ZERO));
      expect(newCommitments).toHaveLength(1);

      const [commitment] = newCommitments;
      expect(commitment).toEqual(
        await acirSimulator.computeInnerNoteHash(contractAddress, newNote.storageSlot, newNote.preimage),
      );
    });

    it('should run the transfer function', async () => {
      const amountToTransfer = 100n;
      const abi = ZkTokenContractAbi.functions.find(f => f.name === 'transfer')!;

      const storageSlot = computeSlotForMapping(new Fr(1n), owner.toField(), circuitsWasm);
      const recipientStorageSlot = computeSlotForMapping(new Fr(1n), recipient.toField(), circuitsWasm);

      const notes = [buildNote(60n, owner, storageSlot), buildNote(80n, owner, storageSlot)];
      oracle.getNotes.mockResolvedValue(notes);

      const consumedNotes = await asyncMap(notes, ({ nonce, preimage }) =>
        acirSimulator.computeNoteHashAndNullifier(contractAddress, nonce, storageSlot, preimage),
      );
      await insertLeaves(consumedNotes.map(n => n.siloedNoteHash));

      const args = [amountToTransfer, owner, recipient];
      const result = await runSimulator({ args, abi });

      // The two notes were nullified
      const newNullifiers = result.callStackItem.publicInputs.newNullifiers.filter(field => !field.equals(Fr.ZERO));
      expect(newNullifiers).toEqual(consumedNotes.map(n => n.innerNullifier));

      expect(result.preimages.newNotes).toHaveLength(2);
      const [changeNote, recipientNote] = result.preimages.newNotes;
      expect(recipientNote.storageSlot).toEqual(recipientStorageSlot);

      const newCommitments = result.callStackItem.publicInputs.newCommitments.filter(field => !field.equals(Fr.ZERO));
      expect(newCommitments).toHaveLength(2);

      const [changeNoteCommitment, recipientNoteCommitment] = newCommitments;
      expect(recipientNoteCommitment).toEqual(
        await acirSimulator.computeInnerNoteHash(contractAddress, recipientStorageSlot, recipientNote.preimage),
      );
      expect(changeNoteCommitment).toEqual(
        await acirSimulator.computeInnerNoteHash(contractAddress, storageSlot, changeNote.preimage),
      );

      expect(recipientNote.preimage[0]).toEqual(new Fr(amountToTransfer));
      expect(changeNote.preimage[0]).toEqual(new Fr(40n));

      const readRequests = result.callStackItem.publicInputs.readRequests.filter(field => !field.equals(Fr.ZERO));
      expect(readRequests).toEqual(consumedNotes.map(n => n.uniqueSiloedNoteHash));
    });

    it('should be able to transfer with dummy notes', async () => {
      const amountToTransfer = 100n;
      const balance = 160n;
      const abi = ZkTokenContractAbi.functions.find(f => f.name === 'transfer')!;

      const storageSlot = computeSlotForMapping(new Fr(1n), owner.toField(), circuitsWasm);

      const notes = [buildNote(balance, owner, storageSlot)];
      oracle.getNotes.mockResolvedValue(notes);

      const consumedNotes = await asyncMap(notes, ({ nonce, preimage }) =>
        acirSimulator.computeNoteHashAndNullifier(contractAddress, nonce, storageSlot, preimage),
      );
      await insertLeaves(consumedNotes.map(n => n.siloedNoteHash));

      const args = [amountToTransfer, owner, recipient];
      const result = await runSimulator({ args, abi });

      const newNullifiers = result.callStackItem.publicInputs.newNullifiers.filter(field => !field.equals(Fr.ZERO));
      expect(newNullifiers).toEqual(consumedNotes.map(n => n.innerNullifier));

      expect(result.preimages.newNotes).toHaveLength(2);
      const [changeNote, recipientNote] = result.preimages.newNotes;
      expect(recipientNote.preimage[0]).toEqual(new Fr(amountToTransfer));
      expect(changeNote.preimage[0]).toEqual(new Fr(balance - amountToTransfer));
    });

    it('Should be able to claim a note by providing the correct secret', async () => {
      const amount = 100n;
      const secret = Fr.random();
      const abi = ZkTokenContractAbi.functions.find(f => f.name === 'claim')!;
      const storageSlot = new Fr(2n);
      // choose nonzero nonce otherwise reads will be interpreted as transient (inner note hash instead of unique+siloed)
      const nonce = new Fr(1n);

      oracle.getNotes.mockResolvedValue([
        {
          contractAddress,
          storageSlot,
          nonce,
          preimage: [new Fr(amount), secret],
          siloedNullifier: new Fr(0),
          index: 1n,
        },
      ]);

      const result = await runSimulator({
        abi,
        args: [amount, secret, recipient],
      });

      // Check a nullifier has been inserted.
      const newNullifiers = result.callStackItem.publicInputs.newNullifiers.filter(field => !field.equals(Fr.ZERO));
      expect(newNullifiers).toHaveLength(1);

      // Check the read request was inserted successfully.
      const readRequests = result.callStackItem.publicInputs.readRequests.filter(field => !field.equals(Fr.ZERO));
      const customNoteHash = hash([toBufferBE(amount, 32), secret.toBuffer()]);
      const innerNoteHash = Fr.fromBuffer(hash([storageSlot.toBuffer(), customNoteHash]));
      const siloedNoteHash = siloCommitment(circuitsWasm, contractAddress, innerNoteHash);
      const uniqueSiloedNoteHash = computeUniqueCommitment(circuitsWasm, nonce, siloedNoteHash);
      expect(readRequests).toEqual([uniqueSiloedNoteHash]);
    });
  });

  describe('nested calls', () => {
    const privateIncrement = txContextFields.chainId.value + txContextFields.version.value;

    it('child function should be callable', async () => {
      const initialValue = 100n;
      const abi = ChildContractAbi.functions.find(f => f.name === 'value')!;
      const result = await runSimulator({ args: [initialValue], abi });

      expect(result.callStackItem.publicInputs.returnValues[0]).toEqual(new Fr(initialValue + privateIncrement));
    });

    it('parent should call child', async () => {
      const childAbi = ChildContractAbi.functions.find(f => f.name === 'value')!;
      const parentAbi = ParentContractAbi.functions.find(f => f.name === 'entryPoint')!;
      const parentAddress = AztecAddress.random();
      const childAddress = AztecAddress.random();
      const childSelector = generateFunctionSelector(childAbi.name, childAbi.parameters);

      oracle.getFunctionABI.mockImplementation(() => Promise.resolve(childAbi));
      oracle.getPortalContractAddress.mockImplementation(() => Promise.resolve(EthAddress.ZERO));

      logger(`Parent deployed at ${parentAddress.toShortString()}`);
      logger(`Calling child function ${childSelector.toString('hex')} at ${childAddress.toShortString()}`);

      const args = [Fr.fromBuffer(childAddress.toBuffer()), Fr.fromBuffer(childSelector)];
      const result = await runSimulator({ args, abi: parentAbi, origin: parentAddress });

      expect(result.callStackItem.publicInputs.returnValues[0]).toEqual(new Fr(privateIncrement));
      expect(oracle.getFunctionABI.mock.calls[0]).toEqual([childAddress, childSelector]);
      expect(oracle.getPortalContractAddress.mock.calls[0]).toEqual([childAddress]);
      expect(result.nestedExecutions).toHaveLength(1);
      expect(result.nestedExecutions[0].callStackItem.publicInputs.returnValues[0]).toEqual(new Fr(privateIncrement));

      // check that Noir calculated the call stack item hash like cpp does
      const wasm = await CircuitsWasm.get();
      const expectedCallStackItemHash = computeCallStackItemHash(wasm, result.nestedExecutions[0].callStackItem);
      expect(result.callStackItem.publicInputs.privateCallStack[0]).toEqual(expectedCallStackItemHash);
    });
  });

  describe('consuming Messages', () => {
    const contractAddress = defaultContractAddress;
    const recipientPk = PrivateKey.fromString('0c9ed344548e8f9ba8aa3c9f8651eaa2853130f6c1e9c050ccf198f7ea18a7ec');

    let recipient: AztecAddress;

    beforeEach(async () => {
      const { address, partialAddress, publicKey } = await makeAddressWithPreimagesFromPrivateKey(recipientPk);
      recipient = address;
      oracle.getPublicKey.mockImplementation((address: AztecAddress) => {
        if (address.equals(recipient)) return Promise.resolve([publicKey, partialAddress]);
        throw new Error(`Unknown address ${address}`);
      });
    });

    it('Should be able to consume a dummy cross chain message', async () => {
      const bridgedAmount = 100n;
      const abi = NonNativeTokenContractAbi.functions.find(f => f.name === 'mint')!;

      const secret = new Fr(1n);
      const canceller = EthAddress.random();
      // Function selector: 0xeeb73071 keccak256('mint(uint256,bytes32,address)')
      const preimage = await buildL1ToL2Message(
        'eeb73071',
        [new Fr(bridgedAmount), recipient.toField(), canceller.toField()],
        contractAddress,
        secret,
      );

      // stub message key
      const messageKey = Fr.random();
      const tree = await insertLeaves([messageKey], 'l1ToL2Messages');

      oracle.getL1ToL2Message.mockImplementation(async () => {
        return Promise.resolve({
          message: preimage.toFieldArray(),
          index: 0n,
          siblingPath: (await tree.getSiblingPath(0n, false)).toFieldArray(),
        });
      });

      const args = [bridgedAmount, recipient, messageKey, secret, canceller.toField()];
      const result = await runSimulator({ origin: contractAddress, contractAddress, abi, args });

      // Check a nullifier has been inserted
      const newNullifiers = result.callStackItem.publicInputs.newNullifiers.filter(field => !field.equals(Fr.ZERO));
      expect(newNullifiers).toHaveLength(1);
    });

    it('Should be able to consume a dummy public to private message', async () => {
      const amount = 100n;
      const abi = NonNativeTokenContractAbi.functions.find(f => f.name === 'redeemShield')!;

      const wasm = await CircuitsWasm.get();
      const secret = new Fr(1n);
      const secretHash = computeSecretMessageHash(wasm, secret);
      const commitment = Fr.fromBuffer(hash([toBufferBE(amount, 32), secretHash.toBuffer()]));
      const siloedCommitment = siloCommitment(wasm, contractAddress, commitment);

      const tree = await insertLeaves([siloedCommitment]);

      oracle.getCommitmentOracle.mockImplementation(async () => {
        // Check the calculated commitment is correct
        return Promise.resolve({
          commitment: siloedCommitment,
          index: 0n,
          siblingPath: (await tree.getSiblingPath(0n, false)).toFieldArray(),
        });
      });

      const result = await runSimulator({
        origin: contractAddress,
        abi,
        args: [amount, secret, recipient],
      });

      // Check a nullifier has been inserted.
      const newNullifiers = result.callStackItem.publicInputs.newNullifiers.filter(field => !field.equals(Fr.ZERO));
      expect(newNullifiers).toHaveLength(1);

      // Check the commitment read request was created successfully.
      const readRequests = result.callStackItem.publicInputs.readRequests.filter(field => !field.equals(Fr.ZERO));
      expect(readRequests).toHaveLength(1);
      expect(readRequests[0]).toEqual(siloedCommitment);
    });
  });

  describe('enqueued calls', () => {
    it.each([false, true])('parent should enqueue call to child', async isInternal => {
      const parentAbi = ParentContractAbi.functions.find(f => f.name === 'enqueueCallToChild')!;
      const childContractAbi = ParentContractAbi.functions[0];
      const childAddress = AztecAddress.random();
      const childPortalContractAddress = EthAddress.random();
      const childSelector = generateFunctionSelector(childContractAbi.name, childContractAbi.parameters);
      const parentAddress = AztecAddress.random();

      oracle.getPortalContractAddress.mockImplementation(() => Promise.resolve(childPortalContractAddress));
      oracle.getFunctionABI.mockImplementation(() => Promise.resolve({ ...childContractAbi, isInternal }));

      const args = [Fr.fromBuffer(childAddress.toBuffer()), Fr.fromBuffer(childSelector), 42n];
      const result = await runSimulator({
        origin: parentAddress,
        contractAddress: parentAddress,
        abi: parentAbi,
        args,
      });

      // Alter function data (abi) to match the manipulated oracle
      const functionData = FunctionData.fromAbi(childContractAbi);
      functionData.isInternal = isInternal;

      const publicCallRequest = PublicCallRequest.from({
        contractAddress: childAddress,
        functionData: functionData,
        args: [new Fr(42n)],
        callContext: CallContext.from({
          msgSender: parentAddress,
          storageContractAddress: childAddress,
          portalContractAddress: childPortalContractAddress,
          isContractDeployment: false,
          isDelegateCall: false,
          isStaticCall: false,
        }),
      });

      const publicCallRequestHash = computeCallStackItemHash(
        await CircuitsWasm.get(),
        await publicCallRequest.toPublicCallStackItem(),
      );

      expect(result.enqueuedPublicFunctionCalls).toHaveLength(1);
      expect(result.enqueuedPublicFunctionCalls[0]).toEqual(publicCallRequest);
      expect(result.callStackItem.publicInputs.publicCallStack[0]).toEqual(publicCallRequestHash);
    });
  });

  describe('pending commitments contract', () => {
    let owner: AztecAddress;

    beforeEach(async () => {
      const { address, partialAddress, publicKey } = await makeAddressWithPreimagesFromPrivateKey(ownerPk);
      owner = address;
      oracle.getPublicKey.mockImplementation((address: AztecAddress) => {
        if (address.equals(owner)) return Promise.resolve([publicKey, partialAddress]);
        throw new Error(`Unknown address ${address}`);
      });
    });

    beforeEach(() => {
      oracle.getFunctionABI.mockImplementation((_, selector) =>
        Promise.resolve(
          PendingCommitmentsContractAbi.functions.find(f =>
            selector.equals(generateFunctionSelector(f.name, f.parameters)),
          )!,
        ),
      );
    });

    it('should be able to insert, read, and nullify pending commitments in one call', async () => {
      oracle.getNotes.mockResolvedValue([]);

      const amountToTransfer = 100n;

      const contractAddress = AztecAddress.random();
      const abi = PendingCommitmentsContractAbi.functions.find(
        f => f.name === 'test_insert_then_get_then_nullify_flat',
      )!;

      const args = [amountToTransfer, owner];
      const result = await runSimulator({
        args: args,
        abi: abi,
        origin: contractAddress,
        contractAddress: contractAddress,
      });

      expect(result.preimages.newNotes).toHaveLength(1);
      const note = result.preimages.newNotes[0];
      expect(note.storageSlot).toEqual(computeSlotForMapping(new Fr(1n), owner.toField(), circuitsWasm));

      expect(note.preimage[0]).toEqual(new Fr(amountToTransfer));

      const newCommitments = result.callStackItem.publicInputs.newCommitments.filter(field => !field.equals(Fr.ZERO));
      expect(newCommitments).toHaveLength(1);

      const commitment = newCommitments[0];
      const storageSlot = computeSlotForMapping(new Fr(1n), owner.toField(), circuitsWasm);
      const innerNoteHash = await acirSimulator.computeInnerNoteHash(contractAddress, storageSlot, note.preimage);
      expect(commitment).toEqual(innerNoteHash);

      // read request should match innerNoteHash for pending notes (there is no nonce, so can't compute "unique" hash)
      const readRequest = result.callStackItem.publicInputs.readRequests[0];
      expect(readRequest).toEqual(innerNoteHash);

      const gotNoteValue = result.callStackItem.publicInputs.returnValues[0].value;
      expect(gotNoteValue).toEqual(amountToTransfer);

      const nullifier = result.callStackItem.publicInputs.newNullifiers[0];
      expect(nullifier).toEqual(
        await acirSimulator.computeInnerNullifier(contractAddress, Fr.ZERO, note.storageSlot, note.preimage),
      );
    });

    it('should be able to insert, read, and nullify pending commitments in nested calls', async () => {
      oracle.getNotes.mockResolvedValue([]);

      const amountToTransfer = 100n;

      const contractAddress = AztecAddress.random();
      const abi = PendingCommitmentsContractAbi.functions.find(
        f => f.name === 'test_insert_then_get_then_nullify_all_in_nested_calls',
      )!;
      const insertAbi = PendingCommitmentsContractAbi.functions.find(f => f.name === 'insert_note')!;
      const getThenNullifyAbi = PendingCommitmentsContractAbi.functions.find(f => f.name === 'get_then_nullify_note')!;
      const getZeroAbi = PendingCommitmentsContractAbi.functions.find(f => f.name === 'get_note_zero_balance')!;

      const insertFnSelector = generateFunctionSelector(insertAbi.name, insertAbi.parameters);
      const getThenNullifyFnSelector = generateFunctionSelector(getThenNullifyAbi.name, getThenNullifyAbi.parameters);
      const getZeroFnSelector = generateFunctionSelector(getZeroAbi.name, getZeroAbi.parameters);

      oracle.getPortalContractAddress.mockImplementation(() => Promise.resolve(EthAddress.ZERO));

      const args = [
        amountToTransfer,
        owner,
        Fr.fromBuffer(insertFnSelector),
        Fr.fromBuffer(getThenNullifyFnSelector),
        Fr.fromBuffer(getZeroFnSelector),
      ];
      const result = await runSimulator({
        args: args,
        abi: abi,
        origin: contractAddress,
        contractAddress: contractAddress,
      });

      const execInsert = result.nestedExecutions[0];
      const execGetThenNullify = result.nestedExecutions[1];
      const getNotesAfterNullify = result.nestedExecutions[2];

      expect(execInsert.preimages.newNotes).toHaveLength(1);
      const note = execInsert.preimages.newNotes[0];
      expect(note.storageSlot).toEqual(computeSlotForMapping(new Fr(1n), owner.toField(), circuitsWasm));

      expect(note.preimage[0]).toEqual(new Fr(amountToTransfer));

      const newCommitments = execInsert.callStackItem.publicInputs.newCommitments.filter(
        field => !field.equals(Fr.ZERO),
      );
      expect(newCommitments).toHaveLength(1);

      const commitment = newCommitments[0];
      const storageSlot = computeSlotForMapping(new Fr(1n), owner.toField(), circuitsWasm);
      const innerNoteHash = await acirSimulator.computeInnerNoteHash(contractAddress, storageSlot, note.preimage);
      expect(commitment).toEqual(innerNoteHash);

      // read request should match innerNoteHash for pending notes (there is no nonce, so can't compute "unique" hash)
      const readRequest = execGetThenNullify.callStackItem.publicInputs.readRequests[0];
      expect(readRequest).toEqual(innerNoteHash);

      const gotNoteValue = execGetThenNullify.callStackItem.publicInputs.returnValues[0].value;
      expect(gotNoteValue).toEqual(amountToTransfer);

      const nonce = Fr.ZERO;
      const nullifier = execGetThenNullify.callStackItem.publicInputs.newNullifiers[0];
      expect(nullifier).toEqual(
        await acirSimulator.computeInnerNullifier(contractAddress, nonce, note.storageSlot, note.preimage),
      );

      // check that the last get_notes call return no note
      const afterNullifyingNoteValue = getNotesAfterNullify.callStackItem.publicInputs.returnValues[0].value;
      expect(afterNullifyingNoteValue).toEqual(0n);
    });

    it('cant read a commitment that is inserted later in same call', async () => {
      oracle.getNotes.mockResolvedValue([]);

      const amountToTransfer = 100n;

      const contractAddress = AztecAddress.random();
      const abi = PendingCommitmentsContractAbi.functions.find(f => f.name === 'test_bad_get_then_insert_flat')!;

      const args = [amountToTransfer, owner];
      const result = await runSimulator({
        args: args,
        abi: abi,
        origin: contractAddress,
        contractAddress: contractAddress,
      });

      expect(result.preimages.newNotes).toHaveLength(1);
      const note = result.preimages.newNotes[0];
      expect(note.storageSlot).toEqual(computeSlotForMapping(new Fr(1n), owner.toField(), circuitsWasm));

      expect(note.preimage[0]).toEqual(new Fr(amountToTransfer));

      const newCommitments = result.callStackItem.publicInputs.newCommitments.filter(field => !field.equals(Fr.ZERO));
      expect(newCommitments).toHaveLength(1);

      const commitment = newCommitments[0];
      const storageSlot = computeSlotForMapping(new Fr(1n), owner.toField(), circuitsWasm);
      expect(commitment).toEqual(await acirSimulator.computeInnerNoteHash(contractAddress, storageSlot, note.preimage));

      // read requests should be empty
      const readRequest = result.callStackItem.publicInputs.readRequests[0].value;
      expect(readRequest).toEqual(0n);

      // should get note value 0 because it actually gets a fake note since the real one hasn't been inserted yet!
      const gotNoteValue = result.callStackItem.publicInputs.returnValues[0].value;
      expect(gotNoteValue).toEqual(0n);

      // there should be no nullifiers
      const nullifier = result.callStackItem.publicInputs.newNullifiers[0].value;
      expect(nullifier).toEqual(0n);
    });
  });

  describe('get public key', () => {
    it('gets the public key for an address', async () => {
      // Tweak the contract ABI so we can extract return values
      const abi = TestContractAbi.functions.find(f => f.name === 'getPublicKey')!;
      abi.returnTypes = [{ kind: 'field' }, { kind: 'field' }];

      // Generate a partial address, pubkey, and resulting address
      const partialAddress = Fr.random();
      const pubKey = Point.random();
      const wasm = await CircuitsWasm.get();
      const address = computeContractAddressFromPartial(wasm, pubKey, partialAddress);
      const args = [address];

      oracle.getPublicKey.mockResolvedValue([pubKey, partialAddress]);
      const result = await runSimulator({ origin: AztecAddress.random(), abi, args });
      expect(result.returnValues).toEqual([pubKey.x.value, pubKey.y.value]);
    });
  });
});<|MERGE_RESOLUTION|>--- conflicted
+++ resolved
@@ -59,12 +59,7 @@
   let circuitsWasm: CircuitsWasm;
   let oracle: MockProxy<DBOracle>;
   let acirSimulator: AcirSimulator;
-<<<<<<< HEAD
-  let txNullifier: Fr;
   let blockHashData = ConstantBlockHashData.empty();
-=======
-  let historicRoots = PrivateHistoricTreeRoots.empty();
->>>>>>> cd78ec9a
   let logger: DebugLogger;
 
   const defaultContractAddress = AztecAddress.random();
