<<<<<<< HEAD
contract PrivateToken {
    use dep::aztec3::abi;
=======
contract ZkToken {
>>>>>>> 368df6e3
    use dep::aztec3::abi::Inputs;
    use dep::aztec3::context::PrivateFunctionExecutionContext;
    use dep::aztec3::notes::value_note::Note;
    use dep::aztec3::types::point::Point;
    use dep::aztec3::state_vars::map::Map;
    use dep::aztec3::state_vars::set::Set;

    global balances = Map { storage_slot: 1 };

    /// ABI constructor params [{"name":"value","type":{"kind":"field"},"visibility":"public"},{"name":"owner","type":{"kind":"struct","fields":[{"name":"x","type":{"kind":"field"}},{"name":"y","type":{"kind":"field"}}]},"visibility":"public"}]
    /// ABI constructor return []
    fn constructor(
        inputs: Inputs,
        result: pub [Field; abi::PUBLIC_INPUTS_LENGTH],
    ){
        let mut context = PrivateFunctionExecutionContext::new(inputs, result);

        let initial_supply = inputs.args[0];
        let owner = Point::new(inputs.args[1], inputs.args[2]);

        let owner_balance = balances.at(owner.x);
        let note = Note::new(initial_supply, owner);

        context = owner_balance.insert(context, note);
        
        context.finish();
    }


    /// ABI mint params [{"name":"value","type":{"kind":"field"},"visibility":"public"},{"name":"owner","type":{"kind":"struct","fields":[{"name":"x","type":{"kind":"field"}},{"name":"y","type":{"kind":"field"}}]},"visibility":"public"}]
    /// ABI mint return []
    fn mint(
        inputs: Inputs,
        result: pub [Field; abi::PUBLIC_INPUTS_LENGTH],
    ){
        let mut context = PrivateFunctionExecutionContext::new(inputs, result);

        let amount = inputs.args[0];
        let owner = Point::new(inputs.args[1], inputs.args[2]);

        let owner_balance = balances.at(owner.x);
        let note = Note::new(amount, owner);

        context = owner_balance.insert(context, note);
        
        context.finish();
    }

    /// ABI transfer params [{"name":"amount","type":{"kind":"field"},"visibility":"public"},{"name":"sender","type":{"kind":"struct","fields":[{"name":"x","type":{"kind":"field"}},{"name":"y","type":{"kind":"field"}}],"visibility":"public"}},{"name":"recipient","type":{"kind":"struct","fields":[{"name":"x","type":{"kind":"field"}},{"name":"y","type":{"kind":"field"}}],"visibility":"public"}}]
    /// ABI transfer return []
    fn transfer(
        inputs: Inputs,
        result: pub [Field; abi::PUBLIC_INPUTS_LENGTH],
    ){
        let mut context = PrivateFunctionExecutionContext::new(inputs, result);

        let amount = inputs.args[0];
        let sender = Point::new(inputs.args[1], inputs.args[2]);
        let recipient = Point::new(inputs.args[3], inputs.args[4]);

        let sender_balance = balances.at(sender.x);

        let get_result = sender_balance.get_2(inputs, context);
        context = get_result.0;
        let (note1, note2) = get_result.1;

        // TODO: Removing this return breaks the circuit (???)
        context.return_values = context.return_values.push(note1.is_real as Field);
        context.return_values = context.return_values.push(note2.is_real as Field);

        note1.validate(sender);
        note2.validate(sender);

        let sum = note1.value + note2.value;
        constrain sum as u64 >= amount as u64;
        let change_value = sum - amount;

        context = sender_balance.remove(inputs, context, note1);
        context = sender_balance.remove(inputs, context, note2);

        let change_note = Note::new(change_value, sender);
        let recipient_note = Note::new(amount, recipient);

        let recipient_balance = balances.at(recipient.x);

<<<<<<< HEAD
        context = recipient_balance.insert(context, recipient_note);
        context = sender_balance.insert(context, change_note);

        context.finish();
=======
        outputs = recipient_balance.insert(outputs, recipient_note);
        outputs = sender_balance.insert(outputs, change_note);

        outputs.finish(inputs)
>>>>>>> 368df6e3
    }

}<|MERGE_RESOLUTION|>--- conflicted
+++ resolved
@@ -1,9 +1,5 @@
-<<<<<<< HEAD
-contract PrivateToken {
+contract ZkToken {
     use dep::aztec3::abi;
-=======
-contract ZkToken {
->>>>>>> 368df6e3
     use dep::aztec3::abi::Inputs;
     use dep::aztec3::context::PrivateFunctionExecutionContext;
     use dep::aztec3::notes::value_note::Note;
@@ -89,17 +85,10 @@
 
         let recipient_balance = balances.at(recipient.x);
 
-<<<<<<< HEAD
         context = recipient_balance.insert(context, recipient_note);
         context = sender_balance.insert(context, change_note);
 
         context.finish();
-=======
-        outputs = recipient_balance.insert(outputs, recipient_note);
-        outputs = sender_balance.insert(outputs, change_note);
-
-        outputs.finish(inputs)
->>>>>>> 368df6e3
     }
 
 }