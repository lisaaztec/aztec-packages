import {
  ContractPublicData,
  L2Block,
  EventLogs,
  INITIAL_L2_BLOCK_NUM,
  ContractData,
  L1ToL2Message,
} from '@aztec/types';
import { Fr, NUMBER_OF_L1_L2_MESSAGES_PER_ROLLUP } from '@aztec/circuits.js';
import { AztecAddress } from '@aztec/foundation/aztec-address';
import { L1ToL2MessageStore, PendingL1ToL2MessageStore } from './l1_to_l2_message_store.js';

/**
 * Interface describing a data store to be used by the archiver to store all its relevant data
 * (blocks, unverified data, aztec contract public data).
 */
export interface ArchiverDataStore {
  /**
   * Append new blocks to the store's list.
   * @param blocks - The L2 blocks to be added to the store.
   * @returns True if the operation is successful.
   */
  addL2Blocks(blocks: L2Block[]): Promise<boolean>;

  /**
   * Gets the `take` amount of L2 blocks starting from `from`.
   * @param from - Number of the first block to return (inclusive).
   * @param take - The number of blocks to return.
   * @returns The requested L2 blocks.
   */
  getL2Blocks(from: number, take: number): Promise<L2Block[]>;

  /**
   * Append new Unverified data to the store's list.
   * @param data - The Unverified Data to be added to the store.
   * @returns True if the operation is successful.
   */
  addUnverifiedData(data: EventLogs[]): Promise<boolean>;

  /**
   * Append new encrypted event logs data to the store's list.
   * @param data - The Unverified Data to be added to the store.
   * @returns True if the operation is successful.
   */
  addEncryptedEventLogs(data: EventLogs[]): Promise<boolean>;

  /**
   * Append new pending L1 to L2 messages to the store.
   * @param messages - The L1 to L2 messages to be added to the store.
   * @returns True if the operation is successful.
   */
  addPendingL1ToL2Messages(messages: L1ToL2Message[]): Promise<boolean>;
<<<<<<< HEAD

  /**
   * Messages that have been published in an L2 block are confirmed.
   * Add them to the confirmed store, also remove them from the pending store.
   * @param messageKeys - The message keys to be removed from the store.
   * @returns True if the operation is successful.
   */
=======
  cancelPendingL1ToL2Messages(messageKeys: Fr[]): Promise<boolean>;
>>>>>>> f26ae979
  confirmL1ToL2Messages(messageKeys: Fr[]): Promise<boolean>;

  /**
   * Gets the `take` amount of pending L1 to L2 messages, sorted by fee
   * @param take - The number of messages to return (by default NUMBER_OF_L1_L2_MESSAGES_PER_ROLLUP).
   * @returns The requested L1 to L2 message keys.
   */
  getPendingL1ToL2MessageKeys(take: number): Promise<Fr[]>;

  /**
   * Gets the confirmed L1 to L2 message corresponding to the given message key.
   * @param messageKey - The message key to look up.
   * @returns The requested L1 to L2 message or throws if not found.
   */
  getConfirmedL1ToL2Message(messageKey: Fr): Promise<L1ToL2Message>;

  /**
   * Gets the `take` amount of unverified data starting from `from`.
   * @param from - Number of the L2 block to which corresponds the first `unverifiedData` to be returned.
   * @param take - The number of `unverifiedData` to return.
   * @returns The requested `unverifiedData`.
   */
  getUnverifiedData(from: number, take: number): Promise<EventLogs[]>;

  /**
   * Gets the `take` amount of unverified data starting from `from`.
   * @param from - Number of the L2 block to which corresponds the first `unverifiedData` to be returned.
   * @param take - The number of `unverifiedData` to return.
   * @returns The requested `unverifiedData`.
   */
  getEncryptedEventLogs(from: number, take: number): Promise<EventLogs[]>;

  /**
   * Store new Contract Public Data from an L2 block to the store's list.
   * @param data - List of contracts' data to be added.
   * @param blockNum - Number of the L2 block the contract data was deployed in.
   * @returns True if the operation is successful.
   */
  addL2ContractPublicData(data: ContractPublicData[], blockNum: number): Promise<boolean>;

  /**
   * Lookup the L2 contract data for a contract address.
   * @param contractAddress - The contract data address.
   * @returns The contract's public data.
   */
  getL2ContractPublicData(contractAddress: AztecAddress): Promise<ContractPublicData | undefined>;

  /**
   * Lookup all contract data in an L2 block.
   * @param blockNum - The block number to get all contract data from.
   * @returns All contract public data in the block (if found).
   */
  getL2ContractPublicDataInBlock(blockNum: number): Promise<ContractPublicData[]>;

  /**
   * Get basic info for an L2 contract.
   * Contains contract address & the ethereum portal address.
   * @param contractAddress - The contract data address.
   * @returns ContractData with the portal address (if we didn't throw an error).
   */
  getL2ContractInfo(contractAddress: AztecAddress): Promise<ContractData | undefined>;

  /**
   * Get basic info for an all L2 contracts deployed in a block.
   * Contains contract address & the ethereum portal address.
   * @param l2BlockNum - Number of the L2 block where contracts were deployed.
   * @returns ContractData with the portal address (if we didn't throw an error).
   */
  getL2ContractInfoInBlock(l2BlockNum: number): Promise<ContractData[] | undefined>;

  /**
   * Gets the number of the latest L2 block processed.
   * @returns The number of the latest L2 block processed.
   */
  getBlockHeight(): Promise<number>;

  /**
   * Gets the length of L2 blocks in store.
   * @returns The length of L2 Blocks stored.
   */
  getBlocksLength(): number;

  /**
   * Gets the L2 block number associated with the latest unverified data.
   * @returns The L2 block number associated with the latest unverified data.
   */
  getLatestUnverifiedDataBlockNum(): Promise<number>;

  /**
   * Gets the L2 block number associated with the latest encrypted event logs.
   * @returns The L2 block number associated with the latest encrypted event logs.
   */
  getLatestEncryptedEventLogsBlockNum(): Promise<number>;
}

/**
 * Simple, in-memory implementation of an archiver data store.
 */
export class MemoryArchiverStore implements ArchiverDataStore {
  /**
   * An array containing all the L2 blocks that have been fetched so far.
   */
  private l2Blocks: L2Block[] = [];

  /**
   * An array containing all the `unverifiedData` that have been fetched so far.
   * Note: Index in the "outer" array equals to (corresponding L2 block's number - INITIAL_L2_BLOCK_NUM).
   */
  // TODO: remove once event logs are stored & retrieved from L2 blocks.
  private unverifiedData: EventLogs[] = [];

  /**
   * An array containing all the encrypted event logs that have been fetched so far.
   * Note: Index in the "outer" array equals to (corresponding L2 block's number - INITIAL_L2_BLOCK_NUM).
   */
  private encryptedEventLogs: EventLogs[] = [];

  /**
   * A sparse array containing all the contract data that have been fetched so far.
   */
  private contractPublicData: (ContractPublicData[] | undefined)[] = [];

  /**
   * Contains all the confirmed L1 to L2 messages (i.e. messages that were consumed in an L2 block)
   * It is a map of entryKey to the corresponding L1 to L2 message and the number of times it has appeared
   */
  private confirmedL1ToL2Messages: L1ToL2MessageStore = new L1ToL2MessageStore();

  /**
   * Contains all the pending L1 to L2 messages (accounts for duplication of messages)
   */
  private pendingL1ToL2Messages: PendingL1ToL2MessageStore = new PendingL1ToL2MessageStore();

  constructor() {}

  /**
   * Append new blocks to the store's list.
   * @param blocks - The L2 blocks to be added to the store.
   * @returns True if the operation is successful (always in this implementation).
   */
  public addL2Blocks(blocks: L2Block[]): Promise<boolean> {
    this.l2Blocks.push(...blocks);
    return Promise.resolve(true);
  }

  /**
   * Append new Unverified data to the store's list.
   * @param data - The Unverified Data to be added to the store.
   * @returns True if the operation is successful (always in this implementation).
   */
  // TODO: remove once event logs are stored & retrieved from L2 blocks.
  public addUnverifiedData(data: EventLogs[]): Promise<boolean> {
    this.unverifiedData.push(...data);
    return Promise.resolve(true);
  }

  /**
   * Append new encrypted event logs data to the store's list.
   * @param data - The Unverified Data to be added to the store.
   * @returns True if the operation is successful (always in this implementation).
   */
  public addEncryptedEventLogs(data: EventLogs[]): Promise<boolean> {
    this.encryptedEventLogs.push(...data);
    return Promise.resolve(true);
  }

  /**
   * Append new pending L1 to L2 messages to the store.
   * @param messages - The L1 to L2 messages to be added to the store.
   * @returns True if the operation is successful (always in this implementation).
   */
  public addPendingL1ToL2Messages(messages: L1ToL2Message[]): Promise<boolean> {
    for (const msg of messages) {
      this.pendingL1ToL2Messages.addMessage(msg.entryKey!, msg);
    }
    return Promise.resolve(true);
  }

  /**
   * Remove pending L1 to L2 messages from the store (if they were cancelled).
   * @param messageKeys - The message keys to be removed from the store.
   * @returns True if the operation is successful (always in this implementation).
   */
  public cancelPendingL1ToL2Messages(messageKeys: Fr[]): Promise<boolean> {
    messageKeys.forEach(messageKey => {
      this.pendingL1ToL2Messages.removeMessage(messageKey);
    });
    return Promise.resolve(true);
  }
  /**
   * Messages that have been published in an L2 block are confirmed.
   * Add them to the confirmed store, also remove them from the pending store.
   * @param messageKeys - The message keys to be removed from the store.
   * @returns True if the operation is successful (always in this implementation).
   */
  public confirmL1ToL2Messages(messageKeys: Fr[]): Promise<boolean> {
    messageKeys.forEach(messageKey => {
      this.confirmedL1ToL2Messages.addMessage(messageKey, this.pendingL1ToL2Messages.getMessage(messageKey)!);
      this.pendingL1ToL2Messages.removeMessage(messageKey);
    });
    return Promise.resolve(true);
  }

  /**
   * Store new Contract Public Data from an L2 block to the store's list.
   * @param data - List of contracts' data to be added.
   * @param blockNum - Number of the L2 block the contract data was deployed in.
   * @returns True if the operation is successful (always in this implementation).
   */
  public addL2ContractPublicData(data: ContractPublicData[], blockNum: number): Promise<boolean> {
    this.contractPublicData[blockNum] = data;
    return Promise.resolve(true);
  }

  /**
   * Gets the `take` amount of L2 blocks starting from `from`.
   * @param from - Number of the first block to return (inclusive).
   * @param take - The number of blocks to return.
   * @returns The requested L2 blocks.
   */
  public getL2Blocks(from: number, take: number): Promise<L2Block[]> {
    if (from < INITIAL_L2_BLOCK_NUM) {
      throw new Error(`Invalid block range ${from}`);
    }
    if (from > this.l2Blocks.length) {
      return Promise.resolve([]);
    }
    const startIndex = from - INITIAL_L2_BLOCK_NUM;
    const endIndex = from + take;
    return Promise.resolve(this.l2Blocks.slice(startIndex, endIndex));
  }

  /**
   * Gets the `take` amount of pending L1 to L2 messages, sorted by fee
   * @param take - The number of messages to return (by default NUMBER_OF_L1_L2_MESSAGES_PER_ROLLUP).
   * @returns The requested L1 to L2 message keys.
   */
  public getPendingL1ToL2MessageKeys(take: number = NUMBER_OF_L1_L2_MESSAGES_PER_ROLLUP): Promise<Fr[]> {
    return Promise.resolve(this.pendingL1ToL2Messages.getMessageKeys(take));
  }

  /**
   * Gets the confirmed L1 to L2 message corresponding to the given message key.
   * @param messageKey - The message key to look up.
   * @returns The requested L1 to L2 message or throws if not found.
   */
  public getConfirmedL1ToL2Message(messageKey: Fr): Promise<L1ToL2Message> {
    const message = this.confirmedL1ToL2Messages.getMessage(messageKey);
    if (!message) {
      throw new Error(`Message with key ${messageKey.toString()} not found`);
    }
    return Promise.resolve(message);
  }

  /**
   * Gets the `take` amount of unverified data starting from `from`.
   * @param from - Number of the L2 block to which corresponds the first `unverifiedData` to be returned.
   * @param take - The number of `unverifiedData` to return.
   * @returns The requested `unverifiedData`.
   */
  // TODO: remove once event logs are stored & retrieved from L2 blocks.
  public getUnverifiedData(from: number, take: number): Promise<EventLogs[]> {
    if (from < INITIAL_L2_BLOCK_NUM) {
      throw new Error(`Invalid block range ${from}`);
    }
    if (from > this.unverifiedData.length) {
      return Promise.resolve([]);
    }
    const startIndex = from - INITIAL_L2_BLOCK_NUM;
    const endIndex = from + take;
    return Promise.resolve(this.unverifiedData.slice(startIndex, endIndex));
  }

  /**
   * Gets the `take` amount of unverified data starting from `from`.
   * @param from - Number of the L2 block to which corresponds the first `unverifiedData` to be returned.
   * @param take - The number of `unverifiedData` to return.
   * @returns The requested `unverifiedData`.
   */
  public getEncryptedEventLogs(from: number, take: number): Promise<EventLogs[]> {
    if (from < INITIAL_L2_BLOCK_NUM) {
      throw new Error(`Invalid block range ${from}`);
    }
    if (from > this.encryptedEventLogs.length) {
      return Promise.resolve([]);
    }
    const startIndex = from - INITIAL_L2_BLOCK_NUM;
    const endIndex = from + take;
    return Promise.resolve(this.encryptedEventLogs.slice(startIndex, endIndex));
  }

  /**
   * Lookup the L2 contract data for a contract address.
   * @param contractAddress - The contract data address.
   * @returns The contract's public data.
   */
  public getL2ContractPublicData(contractAddress: AztecAddress): Promise<ContractPublicData | undefined> {
    let result;
    for (let i = INITIAL_L2_BLOCK_NUM; i < this.contractPublicData.length; i++) {
      const contracts = this.contractPublicData[i];
      const contract = contracts?.find(c => c.contractData.contractAddress.equals(contractAddress));
      if (contract) {
        result = contract;
        break;
      }
    }
    return Promise.resolve(result);
  }

  /**
   * Lookup all contract data in an L2 block.
   * @param blockNum - The block number to get all contract data from.
   * @returns All contract public data in the block (if found).
   */
  public getL2ContractPublicDataInBlock(blockNum: number): Promise<ContractPublicData[]> {
    if (blockNum > this.l2Blocks.length) {
      return Promise.resolve([]);
    }
    return Promise.resolve(this.contractPublicData[blockNum] || []);
  }

  /**
   * Get basic info for an L2 contract.
   * Contains contract address & the ethereum portal address.
   * @param contractAddress - The contract data address.
   * @returns ContractData with the portal address (if we didn't throw an error).
   */
  public getL2ContractInfo(contractAddress: AztecAddress): Promise<ContractData | undefined> {
    for (const block of this.l2Blocks) {
      for (const contractData of block.newContractData) {
        if (contractData.contractAddress.equals(contractAddress)) {
          return Promise.resolve(contractData);
        }
      }
    }
    return Promise.resolve(undefined);
  }

  /**
   * Get basic info for an all L2 contracts deployed in a block.
   * Contains contract address & the ethereum portal address.
   * @param l2BlockNum - Number of the L2 block where contracts were deployed.
   * @returns ContractData with the portal address (if we didn't throw an error).
   */
  public getL2ContractInfoInBlock(l2BlockNum: number): Promise<ContractData[] | undefined> {
    if (l2BlockNum > this.l2Blocks.length) {
      return Promise.resolve([]);
    }
    const block = this.l2Blocks[l2BlockNum];
    return Promise.resolve(block.newContractData);
  }

  /**
   * Gets the number of the latest L2 block processed.
   * @returns The number of the latest L2 block processed.
   */
  public getBlockHeight(): Promise<number> {
    if (this.l2Blocks.length === 0) return Promise.resolve(INITIAL_L2_BLOCK_NUM - 1);
    return Promise.resolve(this.l2Blocks[this.l2Blocks.length - 1].number);
  }

  /**
   * Gets the L2 block number associated with the latest unverified data.
   * @returns The L2 block number associated with the latest unverified data.
   */
  // TODO: remove once event logs are stored & retrieved from L2 blocks.
  public getLatestUnverifiedDataBlockNum(): Promise<number> {
    if (this.unverifiedData.length === 0) return Promise.resolve(INITIAL_L2_BLOCK_NUM - 1);
    return Promise.resolve(this.unverifiedData.length + INITIAL_L2_BLOCK_NUM - 1);
  }

  /**
   * Gets the L2 block number associated with the latest encrypted event logs.
   * @returns The L2 block number associated with the latest encrypted event logs.
   */
  public getLatestEncryptedEventLogsBlockNum(): Promise<number> {
    if (this.encryptedEventLogs.length === 0) return Promise.resolve(INITIAL_L2_BLOCK_NUM - 1);
    return Promise.resolve(this.encryptedEventLogs.length + INITIAL_L2_BLOCK_NUM - 1);
  }

  /**
   * Gets the length of L2 blocks in store.
   * @returns The length of L2 Blocks array.
   */
  public getBlocksLength(): number {
    return this.l2Blocks.length;
  }
}<|MERGE_RESOLUTION|>--- conflicted
+++ resolved
@@ -50,7 +50,13 @@
    * @returns True if the operation is successful.
    */
   addPendingL1ToL2Messages(messages: L1ToL2Message[]): Promise<boolean>;
-<<<<<<< HEAD
+
+  /**
+   * Remove pending L1 to L2 messages from the store (if they were cancelled).
+   * @param messageKeys - The message keys to be removed from the store.
+   * @returns True if the operation is successful.
+   */
+  cancelPendingL1ToL2Messages(messageKeys: Fr[]): Promise<boolean>;
 
   /**
    * Messages that have been published in an L2 block are confirmed.
@@ -58,9 +64,6 @@
    * @param messageKeys - The message keys to be removed from the store.
    * @returns True if the operation is successful.
    */
-=======
-  cancelPendingL1ToL2Messages(messageKeys: Fr[]): Promise<boolean>;
->>>>>>> f26ae979
   confirmL1ToL2Messages(messageKeys: Fr[]): Promise<boolean>;
 
   /**
