import { EthAddress } from '@aztec/foundation/eth-address';
import { FieldsOf, assertMemberLength } from '../../utils/jsUtils.js';
import { serializeToBuffer } from '../../utils/serialize.js';
import { PrivateCallStackItem } from '../call_stack_item.js';
import {
  CONTRACT_TREE_HEIGHT,
  FUNCTION_TREE_HEIGHT,
<<<<<<< HEAD
  PRIVATE_CALL_STACK_LENGTH,
=======
  MAX_PRIVATE_CALL_STACK_LENGTH_PER_CALL,
  PRIVATE_DATA_TREE_HEIGHT,
>>>>>>> 8d76c86a
  READ_REQUESTS_LENGTH,
} from '../constants.js';
import { Fr } from '../index.js';
import { MembershipWitness } from '../membership_witness.js';
import { Proof } from '../proof.js';
import { ReadRequestMembershipWitness } from '../read_request_membership_witness.js';
import { TxRequest } from '../tx_request.js';
import { VerificationKey } from '../verification_key.js';
import { PreviousKernelData } from './previous_kernel_data.js';

/**
 * Private call data.
 * @see circuits/cpp/src/aztec3/circuits/abis/call_stack_item.hpp
 */
export class PrivateCallData {
  constructor(
    /**
     * The call stack item currently being processed.
     */
    public callStackItem: PrivateCallStackItem,
    /**
     * Other private call stack items to be processed.
     */
    public privateCallStackPreimages: PrivateCallStackItem[],
    /**
     * The proof of the execution of this private call.
     */
    public proof: Proof,
    /**
     * The verification key for the function being invoked.
     */
    public vk: VerificationKey,
    /**
     * The membership witness for the function leaf corresponding to the function being invoked.
     */
    public functionLeafMembershipWitness: MembershipWitness<typeof FUNCTION_TREE_HEIGHT>,
    /**
     * The membership witness for the contract leaf corresponding to the contract on which the function is being
     * invoked.
     */
    public contractLeafMembershipWitness: MembershipWitness<typeof CONTRACT_TREE_HEIGHT>,
    /**
     * The membership witnesses for read requests created by the function being invoked.
     */
    public readRequestMembershipWitnesses: ReadRequestMembershipWitness[],
    /**
     * The address of the portal contract corresponding to the contract on which the function is being invoked.
     */
    public portalContractAddress: EthAddress,
    /**
     * The hash of the ACIR of the function being invoked.
     */
    public acirHash: Fr,
  ) {
    assertMemberLength(this, 'privateCallStackPreimages', MAX_PRIVATE_CALL_STACK_LENGTH_PER_CALL);
    assertMemberLength(this, 'readRequestMembershipWitnesses', READ_REQUESTS_LENGTH);
  }

  /**
   * Serialize into a field array. Low-level utility.
   * @param fields - Object with fields.
   * @returns The array.
   */
  static getFields(fields: FieldsOf<PrivateCallData>) {
    return [
      // NOTE: Must have same order as CPP.
      fields.callStackItem,
      fields.privateCallStackPreimages,
      fields.proof,
      fields.vk,
      fields.functionLeafMembershipWitness,
      fields.contractLeafMembershipWitness,
      fields.readRequestMembershipWitnesses,
      fields.portalContractAddress,
      fields.acirHash,
    ] as const;
  }

  static from(fields: FieldsOf<PrivateCallData>): PrivateCallData {
    return new PrivateCallData(...PrivateCallData.getFields(fields));
  }

  /**
   * Serialize this as a buffer.
   * @returns The buffer.
   */
  toBuffer(): Buffer {
    return serializeToBuffer(...PrivateCallData.getFields(this));
  }
}

/**
 * Input to the private kernel circuit - initial call.
 */
export class PrivateKernelInputsInit {
  constructor(
    /**
     * The transaction request which led to the creation of these inputs.
     */
    public txRequest: TxRequest,
    /**
     * Private calldata corresponding to this iteration of the kernel.
     */
    public privateCall: PrivateCallData,
  ) {}

  /**
   * Serialize this as a buffer.
   * @returns The buffer.
   */
  toBuffer() {
    return serializeToBuffer(this.txRequest, this.privateCall);
  }
}

/**
 * Input to the private kernel circuit - Inner call.
 */
export class PrivateKernelInputsInner {
  constructor(
    /**
     * The previous kernel data (dummy if this is the first kernel).
     */
    public previousKernel: PreviousKernelData,
    /**
     * Private calldata corresponding to this iteration of the kernel.
     */
    public privateCall: PrivateCallData,
  ) {}

  /**
   * Serialize this as a buffer.
   * @returns The buffer.
   */
  toBuffer() {
    return serializeToBuffer(this.previousKernel, this.privateCall);
  }
}<|MERGE_RESOLUTION|>--- conflicted
+++ resolved
@@ -5,12 +5,7 @@
 import {
   CONTRACT_TREE_HEIGHT,
   FUNCTION_TREE_HEIGHT,
-<<<<<<< HEAD
-  PRIVATE_CALL_STACK_LENGTH,
-=======
   MAX_PRIVATE_CALL_STACK_LENGTH_PER_CALL,
-  PRIVATE_DATA_TREE_HEIGHT,
->>>>>>> 8d76c86a
   READ_REQUESTS_LENGTH,
 } from '../constants.js';
 import { Fr } from '../index.js';
