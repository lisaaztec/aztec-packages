--- conflicted
+++ resolved
@@ -119,16 +119,16 @@
         const uint256_t overflow = product >> width;
         const uint256_t remainder = product & MASK;
 
-        const mul_quad gate{
+        const mul_quad_<FF> gate{
             witness_index,
             rhs_idx,
             ctx->add_variable(remainder),
             ctx->add_variable(overflow),
-            fr::one(),
+            FF::one(),
             other.additive_constant,
             additive_constant,
-            fr::neg_one(),
-            -fr(CIRCUIT_UINT_MAX_PLUS_ONE),
+            FF::neg_one(),
+            -FF(CIRCUIT_UINT_MAX_PLUS_ONE),
             0,
         };
 
@@ -144,46 +144,6 @@
 
         return result;
     }
-<<<<<<< HEAD
-=======
-    if (is_constant() && !other.is_constant()) {
-        return other * (*this);
-    }
-
-    const uint32_t rhs_idx = other.is_constant() ? ctx->zero_idx : other.witness_index;
-
-    const uint256_t lhs = ctx->variables[witness_index];
-    const uint256_t rhs = ctx->variables[rhs_idx];
-
-    const uint256_t product = (lhs * rhs) + (lhs * other.additive_constant) + (rhs * additive_constant);
-    const uint256_t overflow = product >> width;
-    const uint256_t remainder = product & MASK;
-
-    const mul_quad_<FF> gate{
-        witness_index,
-        rhs_idx,
-        ctx->add_variable(remainder),
-        ctx->add_variable(overflow),
-        FF::one(),
-        other.additive_constant,
-        additive_constant,
-        FF::neg_one(),
-        -FF(CIRCUIT_UINT_MAX_PLUS_ONE),
-        0,
-    };
-
-    ctx->create_big_mul_gate(gate);
-
-    // discard the high bits
-    ctx->decompose_into_default_range(gate.d, width);
-
-    uint_plookup<Composer, Native> result(ctx);
-    result.accumulators = constrain_accumulators(ctx, gate.c);
-    result.witness_index = gate.c;
-    result.witness_status = WitnessStatus::OK;
-
-    return result;
->>>>>>> 5607e140
 }
 
 template <typename Composer, typename Native>
@@ -227,18 +187,12 @@
     // We want to force the divisor to be non-zero, as this is an error state
     if (other.is_constant() && other.get_value() == 0) {
         // TODO: should have an actual error handler!
-<<<<<<< HEAD
-        const uint32_t one = ctx->add_variable(fr::one());
+        const uint32_t one = ctx->add_variable(FF::one());
         if constexpr (IsSimulator<Composer>) {
-            ctx->assert_equal_constant(fr::one(), fr::zero(), "plookup_arithmetic: divide by zero!");
+            ctx->assert_equal_constant(FF::one(), FF::zero(), "plookup_arithmetic: divide by zero!");
         } else {
-            ctx->assert_equal_constant(one, fr::zero(), "plookup_arithmetic: divide by zero!");
+            ctx->assert_equal_constant(one, FF::zero(), "plookup_arithmetic: divide by zero!");
         }
-=======
-        const uint32_t one = ctx->add_variable(FF::one());
-        ctx->assert_equal_constant(one, FF::zero());
-        ctx->failure("plookup_arithmetic: divide by zero!");
->>>>>>> 5607e140
     } else if (!other.is_constant()) {
         const bool_t<Composer> is_divisor_zero = field_t<Composer>(other).is_zero();
         ctx->assert_equal_constant(is_divisor_zero.witness_index, FF::zero(), "plookup_arithmetic: divide by zero!");
