// A contract used along with `Parent` contract to test nested calls.
contract Child {
    use dep::aztec3::abi;
    use dep::aztec3::abi::PrivateContextInputs;
    use dep::aztec3::abi::PublicContextInputs;
    use dep::aztec3::context::PrivateFunctionContext;
    use dep::aztec3::state_vars::storage_field::StorageField;

    // A variable stored in the public data tree which is used for testing purposes.
    global current_value = StorageField{ storage_slot: 1 };

<<<<<<< HEAD
=======
    fn constructor(
        inputs: PrivateContextInputs,
    ) -> distinct pub abi::PrivateCircuitPublicInputs {
        // Return private circuit public inputs. All private functions need to return this as it is part of the input of the private kernel.
        PrivateFunctionContext::new(inputs, 0).finish()
    }

>>>>>>> 5740987d
    // Returns a sum of the input and the chain id and version of the contract in private circuit public input's return_values.
    fn value(
        inputs: PrivateContextInputs,
        input: Field,
    ) -> distinct pub abi::PrivateCircuitPublicInputs {
        let mut context = PrivateFunctionContext::new(inputs, abi::hash_args([input]));

        context.return_values = context.return_values.push(input + inputs.private_global_variables.chain_id + inputs.private_global_variables.version);

        // Return private circuit public inputs. All private functions need to return this as it is part of the input of the private kernel.
        context.finish()
    }

    // Returns base_value + 42.
    open fn pubValue(inputs: PublicContextInputs, base_value: Field) -> pub Field {
        base_value + inputs.public_global_variables.chain_id + inputs.public_global_variables.version + inputs.public_global_variables.block_number + inputs.public_global_variables.timestamp
    }

    // Increments `current_value` by `new_value` and returns `new_value` + 1.
    open fn pubStoreValue(_inputs: PublicContextInputs, new_value: Field) -> pub Field {
        // Compiler complains if we don't assign the result to anything
        let old_value = current_value.read();
        let _void1 = current_value.write(old_value + new_value);
        // Compiler fails with "we do not allow private ABI inputs to be returned as public outputs" if we try to
        // return new_value as-is, but then it also complains if we add `pub` to `new_value` in the args, so we
        // just assign it to another variable and tweak it so it's not the same value, and the compiler is happy.
        let ret_value = new_value + 1;
        ret_value
    }
}<|MERGE_RESOLUTION|>--- conflicted
+++ resolved
@@ -9,8 +9,6 @@
     // A variable stored in the public data tree which is used for testing purposes.
     global current_value = StorageField{ storage_slot: 1 };
 
-<<<<<<< HEAD
-=======
     fn constructor(
         inputs: PrivateContextInputs,
     ) -> distinct pub abi::PrivateCircuitPublicInputs {
@@ -18,7 +16,6 @@
         PrivateFunctionContext::new(inputs, 0).finish()
     }
 
->>>>>>> 5740987d
     // Returns a sum of the input and the chain id and version of the contract in private circuit public input's return_values.
     fn value(
         inputs: PrivateContextInputs,
