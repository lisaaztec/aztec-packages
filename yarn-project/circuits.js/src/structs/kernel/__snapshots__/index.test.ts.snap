// Jest Snapshot v1, https://goo.gl/fbAQLP

exports[`structs/kernel serializes and prints CombinedAccumulatedData 1`] = `
"aggregation_object:
P0: { 0x1, 0x2 }
P1: { 0x101, 0x102 }
public_inputs: [
 0x3
 0x4
 0x5
 0x6
]
proof_witness_indices: [ 7 8 9 10 11 12 ]
has_data: 0

new_commitments:
[ 0x101 0x102 0x103 0x104 ]
new_nullifiers:
[ 0x201 0x202 0x203 0x204 ]
private_call_stack:
[ 0x301 0x302 0x303 0x304 0x305 0x306 0x307 0x308 ]
public_call_stack:
[ 0x401 0x402 0x403 0x404 0x405 0x406 0x407 0x408 ]
new_l2_to_l1_msgs:
[ 0x501 0x502 ]
encrypted_logs_hash:
[ 0x601 0x602 ]
unencrypted_logs_hash:
[ 0x701 0x702 ]
encrypted_log_preimages_length:
0x801
unencrypted_log_preimages_length:
0x901
new_contracts:
[ contract_address: 0xa01
portal_contract_address: 0x202020202020202020202020202020202020202
function_tree_root: 0xa03
 ]
optionally_revealed_data:
[ call_stack_item_hash: 0xb01
function_data:
function_selector: b02
is_private: 1
is_constructor: 1

vk_hash: 0xb03
portal_contract_address: 0x404040404040404040404040404040404040404
pay_fee_from_l1: 1
pay_fee_from_public_l2: 0
called_from_l1: 1
called_from_public_l2: 0
 call_stack_item_hash: 0xb02
function_data:
function_selector: b03
is_private: 1
is_constructor: 1

vk_hash: 0xb04
portal_contract_address: 0x505050505050505050505050505050505050505
pay_fee_from_l1: 1
pay_fee_from_public_l2: 0
called_from_l1: 1
called_from_public_l2: 0
 call_stack_item_hash: 0xb03
function_data:
function_selector: b04
is_private: 1
is_constructor: 1

vk_hash: 0xb05
portal_contract_address: 0x606060606060606060606060606060606060606
pay_fee_from_l1: 1
pay_fee_from_public_l2: 0
called_from_l1: 1
called_from_public_l2: 0
 call_stack_item_hash: 0xb04
function_data:
function_selector: b05
is_private: 1
is_constructor: 1

vk_hash: 0xb06
portal_contract_address: 0x707070707070707070707070707070707070707
pay_fee_from_l1: 1
pay_fee_from_public_l2: 0
called_from_l1: 1
called_from_public_l2: 0
 ]
public_data_update_requests:
[ leaf_index: 0xc01
old_value: 0xc02
new_value: 0xc03
 leaf_index: 0xc02
old_value: 0xc03
new_value: 0xc04
 leaf_index: 0xc03
old_value: 0xc04
new_value: 0xc05
 leaf_index: 0xc04
old_value: 0xc05
new_value: 0xc06
 ]
public_data_reads:
[ leaf_index: 0xd01
value: 0xd02
 leaf_index: 0xd02
value: 0xd03
 leaf_index: 0xd03
value: 0xd04
 leaf_index: 0xd04
value: 0xd05
 ]
"
`;

exports[`structs/kernel serializes and prints EcdsaSignature 1`] = `"{ 0101010101010101010101010101010101010101010101010101010101010101, 0202020202020202020202020202020202020202020202020202020202020202, 3 }"`;

exports[`structs/kernel serializes and prints SignedTxRequest 1`] = `
"tx_request:
from: 0x1
to: 0x11
function_data: function_selector: 257
is_private: 1
is_constructor: 1

args_hash: 0x201
nonce: 0x301
tx_context: is_fee_payment_tx: 0
is_rebate_payment_tx: 0
is_contract_deployment_tx: 1
contract_deployment_data: 
constructor_vk_hash: 0x401
function_tree_root: 0x402
contract_address_salt: 0x403
portal_contract_address: 0x404040404040404040404040404040404040404

chain_id: 0x501

signature: { 0101010101010101010101010101010101010101010101010101010101010101, 0202020202020202020202020202020202020202020202020202020202020202, 3 }
"
`;

exports[`structs/kernel serializes and prints previous_kernel_data 1`] = `
"public_inputs: end:
aggregation_object:
P0: { 0x1, 0x2 }
P1: { 0x101, 0x102 }
public_inputs: [
 0x3
 0x4
 0x5
 0x6
]
proof_witness_indices: [ 7 8 9 10 11 12 ]
has_data: 0

new_commitments:
[ 0x101 0x102 0x103 0x104 ]
new_nullifiers:
[ 0x201 0x202 0x203 0x204 ]
private_call_stack:
[ 0x301 0x302 0x303 0x304 0x305 0x306 0x307 0x308 ]
public_call_stack:
[ 0x401 0x402 0x403 0x404 0x405 0x406 0x407 0x408 ]
new_l2_to_l1_msgs:
[ 0x501 0x502 ]
encrypted_logs_hash:
[ 0x601 0x602 ]
unencrypted_logs_hash:
[ 0x701 0x702 ]
encrypted_log_preimages_length:
0x801
unencrypted_log_preimages_length:
0x901
new_contracts:
[ contract_address: 0xa01
portal_contract_address: 0x202020202020202020202020202020202020202
function_tree_root: 0xa03
 ]
optionally_revealed_data:
[ call_stack_item_hash: 0xb01
function_data:
function_selector: b02
is_private: 1
is_constructor: 1

vk_hash: 0xb03
portal_contract_address: 0x404040404040404040404040404040404040404
pay_fee_from_l1: 1
pay_fee_from_public_l2: 0
called_from_l1: 1
called_from_public_l2: 0
 call_stack_item_hash: 0xb02
function_data:
function_selector: b03
is_private: 1
is_constructor: 1

vk_hash: 0xb04
portal_contract_address: 0x505050505050505050505050505050505050505
pay_fee_from_l1: 1
pay_fee_from_public_l2: 0
called_from_l1: 1
called_from_public_l2: 0
 call_stack_item_hash: 0xb03
function_data:
function_selector: b04
is_private: 1
is_constructor: 1

vk_hash: 0xb05
portal_contract_address: 0x606060606060606060606060606060606060606
pay_fee_from_l1: 1
pay_fee_from_public_l2: 0
called_from_l1: 1
called_from_public_l2: 0
 call_stack_item_hash: 0xb04
function_data:
function_selector: b05
is_private: 1
is_constructor: 1

vk_hash: 0xb06
portal_contract_address: 0x707070707070707070707070707070707070707
pay_fee_from_l1: 1
pay_fee_from_public_l2: 0
called_from_l1: 1
called_from_public_l2: 0
 ]
public_data_update_requests:
[ leaf_index: 0xc01
old_value: 0xc02
new_value: 0xc03
 leaf_index: 0xc02
old_value: 0xc03
new_value: 0xc04
 leaf_index: 0xc03
old_value: 0xc04
new_value: 0xc05
 leaf_index: 0xc04
old_value: 0xc05
new_value: 0xc06
 ]
public_data_reads:
[ leaf_index: 0xd01
value: 0xd02
 leaf_index: 0xd02
value: 0xd03
 leaf_index: 0xd03
value: 0xd04
 leaf_index: 0xd04
value: 0xd05
 ]

constants:
historic_tree_roots: private_historic_tree_roots: private_data_tree_root: 0x101
nullifier_tree_root: 0x102
contract_tree_root: 0x103
l1_to_l2_messages_tree_root: 0x104
private_kernel_vk_tree_root: 0x105


tx_context: is_fee_payment_tx: 0
is_rebate_payment_tx: 0
is_contract_deployment_tx: 1
contract_deployment_data: 
constructor_vk_hash: 0x105
function_tree_root: 0x106
contract_address_salt: 0x107
portal_contract_address: 0x808080808080808080808080808080808080808


is_private: 1

proof: [ 81 81 81 81 81 81 81 81 81 81 81 81 81 81 81 81 ]
vk:
key.composer_type: 0
key.circuit_size: 101
key.num_public_inputs: 102
key.commitments: [
 A: { 0x200, 0x300 }
]
key.contains_recursive_proof: 1
key.recursive_proof_public_input_indices: [ 400 401 402 403 404 ]

vk_index: 66
vk_path: [ 0x1000 0x1001 0x1002 ]
"
`;

exports[`structs/kernel serializes and prints private_kernel_inputs_init 1`] = `
"signed_tx_request:
tx_request:
from: 0x1
to: 0x11
function_data: function_selector: 257
is_private: 1
is_constructor: 1

args_hash: 0x201
nonce: 0x301
tx_context: is_fee_payment_tx: 0
is_rebate_payment_tx: 0
is_contract_deployment_tx: 1
contract_deployment_data: 
constructor_vk_hash: 0x401
function_tree_root: 0x402
contract_address_salt: 0x403
portal_contract_address: 0x404040404040404040404040404040404040404

chain_id: 0x501

signature: { 0101010101010101010101010101010101010101010101010101010101010101, 0202020202020202020202020202020202020202020202020202020202020202, 3 }

private_call:
call_stack_item:
contract_address: 0x1001
function_data: function_selector: 4098
is_private: 1
is_constructor: 1

public_inputs: call_context: msg_sender: 0x1012
storage_contract_address: 0x1013
portal_contract_address: 0x1014
is_delegate_call: 1
is_static_call: 1
is_contract_deployment: 1

args_hash: 0x1111
return_values: [ 0x1311 0x1312 0x1313 0x1314 ]
new_commitments: [ 0x1411 0x1412 0x1413 0x1414 ]
new_nullifiers: [ 0x1511 0x1512 0x1513 0x1514 ]
private_call_stack: [ 0x1611 0x1612 0x1613 0x1614 ]
public_call_stack: [ 0x1711 0x1712 0x1713 0x1714 ]
new_l2_to_l1_msgs: [ 0x1811 0x1812 ]
encrypted_logs_hash: [ 0x1911 0x1912 ]
unencrypted_logs_hash: [ 0x1a11 0x1a12 ]
encrypted_log_preimages_length: 0x1b11
unencrypted_log_preimages_length: 0x1c11
historic_private_data_tree_root: 0x1e11
historic_nullifier_tree_root: 0x1f11
historic_contract_tree_root: 0x1d11
historic_l1_to_l2_messages_tree_root: 0x2011
contract_deployment_data: constructor_vk_hash: 0x1
function_tree_root: 0x2
contract_address_salt: 0x3
portal_contract_address: 0x4


is_execution_request: 0

private_call_stack_preimages:
[ contract_address: 0x1011
function_data: function_selector: 1012
is_private: 1
is_constructor: 1

public_inputs: call_context: msg_sender: 0x1022
storage_contract_address: 0x1023
portal_contract_address: 0x1024
is_delegate_call: 1
is_static_call: 1
is_contract_deployment: 1

args_hash: 0x1121
return_values: [ 0x1321 0x1322 0x1323 0x1324 ]
new_commitments: [ 0x1421 0x1422 0x1423 0x1424 ]
new_nullifiers: [ 0x1521 0x1522 0x1523 0x1524 ]
private_call_stack: [ 0x1621 0x1622 0x1623 0x1624 ]
public_call_stack: [ 0x1721 0x1722 0x1723 0x1724 ]
new_l2_to_l1_msgs: [ 0x1821 0x1822 ]
encrypted_logs_hash: [ 0x1921 0x1922 ]
unencrypted_logs_hash: [ 0x1a21 0x1a22 ]
encrypted_log_preimages_length: 0x1b21
unencrypted_log_preimages_length: 0x1c21
historic_private_data_tree_root: 0x1e21
historic_nullifier_tree_root: 0x1f21
historic_contract_tree_root: 0x1d21
historic_l1_to_l2_messages_tree_root: 0x2021
contract_deployment_data: constructor_vk_hash: 0x1
function_tree_root: 0x2
contract_address_salt: 0x3
portal_contract_address: 0x4


is_execution_request: 0
 contract_address: 0x1012
function_data: function_selector: 1013
is_private: 1
is_constructor: 1

public_inputs: call_context: msg_sender: 0x1023
storage_contract_address: 0x1024
portal_contract_address: 0x1025
is_delegate_call: 1
is_static_call: 1
is_contract_deployment: 1

args_hash: 0x1122
return_values: [ 0x1322 0x1323 0x1324 0x1325 ]
new_commitments: [ 0x1422 0x1423 0x1424 0x1425 ]
new_nullifiers: [ 0x1522 0x1523 0x1524 0x1525 ]
private_call_stack: [ 0x1622 0x1623 0x1624 0x1625 ]
public_call_stack: [ 0x1722 0x1723 0x1724 0x1725 ]
new_l2_to_l1_msgs: [ 0x1822 0x1823 ]
encrypted_logs_hash: [ 0x1922 0x1923 ]
unencrypted_logs_hash: [ 0x1a22 0x1a23 ]
encrypted_log_preimages_length: 0x1b22
unencrypted_log_preimages_length: 0x1c22
historic_private_data_tree_root: 0x1e22
historic_nullifier_tree_root: 0x1f22
historic_contract_tree_root: 0x1d22
historic_l1_to_l2_messages_tree_root: 0x2022
contract_deployment_data: constructor_vk_hash: 0x1
function_tree_root: 0x2
contract_address_salt: 0x3
portal_contract_address: 0x4


is_execution_request: 0
 contract_address: 0x1013
function_data: function_selector: 1014
is_private: 1
is_constructor: 1

public_inputs: call_context: msg_sender: 0x1024
storage_contract_address: 0x1025
portal_contract_address: 0x1026
is_delegate_call: 1
is_static_call: 1
is_contract_deployment: 1

args_hash: 0x1123
return_values: [ 0x1323 0x1324 0x1325 0x1326 ]
new_commitments: [ 0x1423 0x1424 0x1425 0x1426 ]
new_nullifiers: [ 0x1523 0x1524 0x1525 0x1526 ]
private_call_stack: [ 0x1623 0x1624 0x1625 0x1626 ]
public_call_stack: [ 0x1723 0x1724 0x1725 0x1726 ]
new_l2_to_l1_msgs: [ 0x1823 0x1824 ]
encrypted_logs_hash: [ 0x1923 0x1924 ]
unencrypted_logs_hash: [ 0x1a23 0x1a24 ]
encrypted_log_preimages_length: 0x1b23
unencrypted_log_preimages_length: 0x1c23
historic_private_data_tree_root: 0x1e23
historic_nullifier_tree_root: 0x1f23
historic_contract_tree_root: 0x1d23
historic_l1_to_l2_messages_tree_root: 0x2023
contract_deployment_data: constructor_vk_hash: 0x1
function_tree_root: 0x2
contract_address_salt: 0x3
portal_contract_address: 0x4


is_execution_request: 0
 contract_address: 0x1014
function_data: function_selector: 1015
is_private: 1
is_constructor: 1

public_inputs: call_context: msg_sender: 0x1025
storage_contract_address: 0x1026
portal_contract_address: 0x1027
is_delegate_call: 1
is_static_call: 1
is_contract_deployment: 1

args_hash: 0x1124
return_values: [ 0x1324 0x1325 0x1326 0x1327 ]
new_commitments: [ 0x1424 0x1425 0x1426 0x1427 ]
new_nullifiers: [ 0x1524 0x1525 0x1526 0x1527 ]
private_call_stack: [ 0x1624 0x1625 0x1626 0x1627 ]
public_call_stack: [ 0x1724 0x1725 0x1726 0x1727 ]
new_l2_to_l1_msgs: [ 0x1824 0x1825 ]
encrypted_logs_hash: [ 0x1924 0x1925 ]
unencrypted_logs_hash: [ 0x1a24 0x1a25 ]
encrypted_log_preimages_length: 0x1b24
unencrypted_log_preimages_length: 0x1c24
historic_private_data_tree_root: 0x1e24
historic_nullifier_tree_root: 0x1f24
historic_contract_tree_root: 0x1d24
historic_l1_to_l2_messages_tree_root: 0x2024
contract_deployment_data: constructor_vk_hash: 0x1
function_tree_root: 0x2
contract_address_salt: 0x3
portal_contract_address: 0x4


is_execution_request: 0
 ]
proof:
[ 51 51 51 51 51 51 51 51 51 51 51 51 51 51 51 51 ]
vk:
key.composer_type: 0
key.circuit_size: 101
key.num_public_inputs: 102
key.commitments: [
 A: { 0x200, 0x300 }
]
key.contains_recursive_proof: 1
key.recursive_proof_public_input_indices: [ 400 401 402 403 404 ]

function_leaf_membership_witness:
leaf_index: 0x1031
sibling_path: [ 0x1031 0x1032 0x1033 0x1034 ]

contract_leaf_membership_witness:
leaf_index: 0x1021
sibling_path: [ 0x1021 0x1022 0x1023 0x1024 0x1025 0x1026 0x1027 0x1028 ]

portal_contract_address: 0x4141414141414141414141414141414141414141
acir_hash: 0x1061

"
`;

exports[`structs/kernel serializes and prints private_kernel_inputs_inner 1`] = `
"previous_kernel:
public_inputs: end:
aggregation_object:
P0: { 0x1, 0x2 }
P1: { 0x101, 0x102 }
public_inputs: [
 0x3
 0x4
 0x5
 0x6
]
proof_witness_indices: [ 7 8 9 10 11 12 ]
has_data: 0

new_commitments:
[ 0x101 0x102 0x103 0x104 ]
new_nullifiers:
[ 0x201 0x202 0x203 0x204 ]
private_call_stack:
[ 0x301 0x302 0x303 0x304 0x305 0x306 0x307 0x308 ]
public_call_stack:
[ 0x401 0x402 0x403 0x404 0x405 0x406 0x407 0x408 ]
new_l2_to_l1_msgs:
[ 0x501 0x502 ]
encrypted_logs_hash:
[ 0x601 0x602 ]
unencrypted_logs_hash:
[ 0x701 0x702 ]
encrypted_log_preimages_length:
0x801
unencrypted_log_preimages_length:
0x901
new_contracts:
[ contract_address: 0xa01
portal_contract_address: 0x202020202020202020202020202020202020202
function_tree_root: 0xa03
 ]
optionally_revealed_data:
[ call_stack_item_hash: 0xb01
function_data:
function_selector: b02
is_private: 1
is_constructor: 1

vk_hash: 0xb03
portal_contract_address: 0x404040404040404040404040404040404040404
pay_fee_from_l1: 1
pay_fee_from_public_l2: 0
called_from_l1: 1
called_from_public_l2: 0
 call_stack_item_hash: 0xb02
function_data:
function_selector: b03
is_private: 1
is_constructor: 1

vk_hash: 0xb04
portal_contract_address: 0x505050505050505050505050505050505050505
pay_fee_from_l1: 1
pay_fee_from_public_l2: 0
called_from_l1: 1
called_from_public_l2: 0
 call_stack_item_hash: 0xb03
function_data:
function_selector: b04
is_private: 1
is_constructor: 1

vk_hash: 0xb05
portal_contract_address: 0x606060606060606060606060606060606060606
pay_fee_from_l1: 1
pay_fee_from_public_l2: 0
called_from_l1: 1
called_from_public_l2: 0
 call_stack_item_hash: 0xb04
function_data:
function_selector: b05
is_private: 1
is_constructor: 1

vk_hash: 0xb06
portal_contract_address: 0x707070707070707070707070707070707070707
pay_fee_from_l1: 1
pay_fee_from_public_l2: 0
called_from_l1: 1
called_from_public_l2: 0
 ]
public_data_update_requests:
[ leaf_index: 0xc01
old_value: 0xc02
new_value: 0xc03
 leaf_index: 0xc02
old_value: 0xc03
new_value: 0xc04
 leaf_index: 0xc03
old_value: 0xc04
new_value: 0xc05
 leaf_index: 0xc04
old_value: 0xc05
new_value: 0xc06
 ]
public_data_reads:
[ leaf_index: 0xd01
value: 0xd02
 leaf_index: 0xd02
value: 0xd03
 leaf_index: 0xd03
value: 0xd04
 leaf_index: 0xd04
value: 0xd05
 ]

constants:
historic_tree_roots: private_historic_tree_roots: private_data_tree_root: 0x101
nullifier_tree_root: 0x102
contract_tree_root: 0x103
l1_to_l2_messages_tree_root: 0x104
private_kernel_vk_tree_root: 0x105


tx_context: is_fee_payment_tx: 0
is_rebate_payment_tx: 0
is_contract_deployment_tx: 1
contract_deployment_data: 
constructor_vk_hash: 0x105
function_tree_root: 0x106
contract_address_salt: 0x107
portal_contract_address: 0x808080808080808080808080808080808080808


is_private: 1

proof: [ 81 81 81 81 81 81 81 81 81 81 81 81 81 81 81 81 ]
vk:
key.composer_type: 0
key.circuit_size: 101
key.num_public_inputs: 102
key.commitments: [
 A: { 0x200, 0x300 }
]
key.contains_recursive_proof: 1
key.recursive_proof_public_input_indices: [ 400 401 402 403 404 ]

vk_index: 66
vk_path: [ 0x1000 0x1001 0x1002 ]

private_call:
call_stack_item:
contract_address: 0x1001
function_data: function_selector: 4098
is_private: 1
is_constructor: 1

public_inputs: call_context: msg_sender: 0x1012
storage_contract_address: 0x1013
portal_contract_address: 0x1014
is_delegate_call: 1
is_static_call: 1
is_contract_deployment: 1

args_hash: 0x1111
return_values: [ 0x1311 0x1312 0x1313 0x1314 ]
new_commitments: [ 0x1411 0x1412 0x1413 0x1414 ]
new_nullifiers: [ 0x1511 0x1512 0x1513 0x1514 ]
private_call_stack: [ 0x1611 0x1612 0x1613 0x1614 ]
public_call_stack: [ 0x1711 0x1712 0x1713 0x1714 ]
new_l2_to_l1_msgs: [ 0x1811 0x1812 ]
encrypted_logs_hash: [ 0x1911 0x1912 ]
unencrypted_logs_hash: [ 0x1a11 0x1a12 ]
encrypted_log_preimages_length: 0x1b11
unencrypted_log_preimages_length: 0x1c11
historic_private_data_tree_root: 0x1e11
historic_nullifier_tree_root: 0x1f11
historic_contract_tree_root: 0x1d11
historic_l1_to_l2_messages_tree_root: 0x2011
contract_deployment_data: constructor_vk_hash: 0x1
function_tree_root: 0x2
contract_address_salt: 0x3
portal_contract_address: 0x4


is_execution_request: 0

private_call_stack_preimages:
[ contract_address: 0x1011
function_data: function_selector: 1012
is_private: 1
is_constructor: 1

public_inputs: call_context: msg_sender: 0x1022
storage_contract_address: 0x1023
portal_contract_address: 0x1024
is_delegate_call: 1
is_static_call: 1
is_contract_deployment: 1

args_hash: 0x1121
return_values: [ 0x1321 0x1322 0x1323 0x1324 ]
new_commitments: [ 0x1421 0x1422 0x1423 0x1424 ]
new_nullifiers: [ 0x1521 0x1522 0x1523 0x1524 ]
private_call_stack: [ 0x1621 0x1622 0x1623 0x1624 ]
public_call_stack: [ 0x1721 0x1722 0x1723 0x1724 ]
new_l2_to_l1_msgs: [ 0x1821 0x1822 ]
encrypted_logs_hash: [ 0x1921 0x1922 ]
unencrypted_logs_hash: [ 0x1a21 0x1a22 ]
encrypted_log_preimages_length: 0x1b21
unencrypted_log_preimages_length: 0x1c21
historic_private_data_tree_root: 0x1e21
historic_nullifier_tree_root: 0x1f21
historic_contract_tree_root: 0x1d21
historic_l1_to_l2_messages_tree_root: 0x2021
contract_deployment_data: constructor_vk_hash: 0x1
function_tree_root: 0x2
contract_address_salt: 0x3
portal_contract_address: 0x4


is_execution_request: 0
 contract_address: 0x1012
function_data: function_selector: 1013
is_private: 1
is_constructor: 1

public_inputs: call_context: msg_sender: 0x1023
storage_contract_address: 0x1024
portal_contract_address: 0x1025
is_delegate_call: 1
is_static_call: 1
is_contract_deployment: 1

args_hash: 0x1122
return_values: [ 0x1322 0x1323 0x1324 0x1325 ]
new_commitments: [ 0x1422 0x1423 0x1424 0x1425 ]
new_nullifiers: [ 0x1522 0x1523 0x1524 0x1525 ]
private_call_stack: [ 0x1622 0x1623 0x1624 0x1625 ]
public_call_stack: [ 0x1722 0x1723 0x1724 0x1725 ]
new_l2_to_l1_msgs: [ 0x1822 0x1823 ]
encrypted_logs_hash: [ 0x1922 0x1923 ]
unencrypted_logs_hash: [ 0x1a22 0x1a23 ]
encrypted_log_preimages_length: 0x1b22
unencrypted_log_preimages_length: 0x1c22
historic_private_data_tree_root: 0x1e22
historic_nullifier_tree_root: 0x1f22
historic_contract_tree_root: 0x1d22
historic_l1_to_l2_messages_tree_root: 0x2022
contract_deployment_data: constructor_vk_hash: 0x1
function_tree_root: 0x2
contract_address_salt: 0x3
portal_contract_address: 0x4


is_execution_request: 0
 contract_address: 0x1013
function_data: function_selector: 1014
is_private: 1
is_constructor: 1

public_inputs: call_context: msg_sender: 0x1024
storage_contract_address: 0x1025
portal_contract_address: 0x1026
is_delegate_call: 1
is_static_call: 1
is_contract_deployment: 1

args_hash: 0x1123
return_values: [ 0x1323 0x1324 0x1325 0x1326 ]
new_commitments: [ 0x1423 0x1424 0x1425 0x1426 ]
new_nullifiers: [ 0x1523 0x1524 0x1525 0x1526 ]
private_call_stack: [ 0x1623 0x1624 0x1625 0x1626 ]
public_call_stack: [ 0x1723 0x1724 0x1725 0x1726 ]
new_l2_to_l1_msgs: [ 0x1823 0x1824 ]
encrypted_logs_hash: [ 0x1923 0x1924 ]
unencrypted_logs_hash: [ 0x1a23 0x1a24 ]
encrypted_log_preimages_length: 0x1b23
unencrypted_log_preimages_length: 0x1c23
historic_private_data_tree_root: 0x1e23
historic_nullifier_tree_root: 0x1f23
historic_contract_tree_root: 0x1d23
historic_l1_to_l2_messages_tree_root: 0x2023
contract_deployment_data: constructor_vk_hash: 0x1
function_tree_root: 0x2
contract_address_salt: 0x3
portal_contract_address: 0x4


is_execution_request: 0
 contract_address: 0x1014
function_data: function_selector: 1015
is_private: 1
is_constructor: 1

public_inputs: call_context: msg_sender: 0x1025
storage_contract_address: 0x1026
portal_contract_address: 0x1027
is_delegate_call: 1
is_static_call: 1
is_contract_deployment: 1

args_hash: 0x1124
return_values: [ 0x1324 0x1325 0x1326 0x1327 ]
new_commitments: [ 0x1424 0x1425 0x1426 0x1427 ]
new_nullifiers: [ 0x1524 0x1525 0x1526 0x1527 ]
private_call_stack: [ 0x1624 0x1625 0x1626 0x1627 ]
public_call_stack: [ 0x1724 0x1725 0x1726 0x1727 ]
new_l2_to_l1_msgs: [ 0x1824 0x1825 ]
encrypted_logs_hash: [ 0x1924 0x1925 ]
unencrypted_logs_hash: [ 0x1a24 0x1a25 ]
encrypted_log_preimages_length: 0x1b24
unencrypted_log_preimages_length: 0x1c24
historic_private_data_tree_root: 0x1e24
historic_nullifier_tree_root: 0x1f24
historic_contract_tree_root: 0x1d24
historic_l1_to_l2_messages_tree_root: 0x2024
contract_deployment_data: constructor_vk_hash: 0x1
function_tree_root: 0x2
contract_address_salt: 0x3
portal_contract_address: 0x4


is_execution_request: 0
 ]
proof:
[ 51 51 51 51 51 51 51 51 51 51 51 51 51 51 51 51 ]
vk:
key.composer_type: 0
key.circuit_size: 101
key.num_public_inputs: 102
key.commitments: [
 A: { 0x200, 0x300 }
]
key.contains_recursive_proof: 1
key.recursive_proof_public_input_indices: [ 400 401 402 403 404 ]

function_leaf_membership_witness:
leaf_index: 0x1031
sibling_path: [ 0x1031 0x1032 0x1033 0x1034 ]

contract_leaf_membership_witness:
leaf_index: 0x1021
sibling_path: [ 0x1021 0x1022 0x1023 0x1024 0x1025 0x1026 0x1027 0x1028 ]

portal_contract_address: 0x4141414141414141414141414141414141414141
acir_hash: 0x1061

"
`;

exports[`structs/kernel serializes and prints private_kernel_public_inputs 1`] = `
"end:
aggregation_object:
P0: { 0x1, 0x2 }
P1: { 0x101, 0x102 }
public_inputs: [
 0x3
 0x4
 0x5
 0x6
]
proof_witness_indices: [ 7 8 9 10 11 12 ]
has_data: 0

new_commitments:
[ 0x101 0x102 0x103 0x104 ]
new_nullifiers:
[ 0x201 0x202 0x203 0x204 ]
private_call_stack:
[ 0x301 0x302 0x303 0x304 0x305 0x306 0x307 0x308 ]
public_call_stack:
[ 0x401 0x402 0x403 0x404 0x405 0x406 0x407 0x408 ]
new_l2_to_l1_msgs:
[ 0x501 0x502 ]
encrypted_logs_hash:
[ 0x601 0x602 ]
unencrypted_logs_hash:
[ 0x701 0x702 ]
encrypted_log_preimages_length:
0x801
unencrypted_log_preimages_length:
0x901
new_contracts:
[ contract_address: 0xa01
portal_contract_address: 0x202020202020202020202020202020202020202
function_tree_root: 0xa03
 ]
optionally_revealed_data:
[ call_stack_item_hash: 0xb01
function_data:
function_selector: b02
is_private: 1
is_constructor: 1

vk_hash: 0xb03
portal_contract_address: 0x404040404040404040404040404040404040404
pay_fee_from_l1: 1
pay_fee_from_public_l2: 0
called_from_l1: 1
called_from_public_l2: 0
 call_stack_item_hash: 0xb02
function_data:
function_selector: b03
is_private: 1
is_constructor: 1

vk_hash: 0xb04
portal_contract_address: 0x505050505050505050505050505050505050505
pay_fee_from_l1: 1
pay_fee_from_public_l2: 0
called_from_l1: 1
called_from_public_l2: 0
 call_stack_item_hash: 0xb03
function_data:
function_selector: b04
is_private: 1
is_constructor: 1

vk_hash: 0xb05
portal_contract_address: 0x606060606060606060606060606060606060606
pay_fee_from_l1: 1
pay_fee_from_public_l2: 0
called_from_l1: 1
called_from_public_l2: 0
 call_stack_item_hash: 0xb04
function_data:
function_selector: b05
is_private: 1
is_constructor: 1

vk_hash: 0xb06
portal_contract_address: 0x707070707070707070707070707070707070707
pay_fee_from_l1: 1
pay_fee_from_public_l2: 0
called_from_l1: 1
called_from_public_l2: 0
 ]
public_data_update_requests:
[ leaf_index: 0xc01
old_value: 0xc02
new_value: 0xc03
 leaf_index: 0xc02
old_value: 0xc03
new_value: 0xc04
 leaf_index: 0xc03
old_value: 0xc04
new_value: 0xc05
 leaf_index: 0xc04
old_value: 0xc05
new_value: 0xc06
 ]
public_data_reads:
[ leaf_index: 0xd01
value: 0xd02
 leaf_index: 0xd02
value: 0xd03
 leaf_index: 0xd03
value: 0xd04
 leaf_index: 0xd04
value: 0xd05
 ]

constants:
historic_tree_roots: private_historic_tree_roots: private_data_tree_root: 0x101
nullifier_tree_root: 0x102
contract_tree_root: 0x103
l1_to_l2_messages_tree_root: 0x104
private_kernel_vk_tree_root: 0x105


tx_context: is_fee_payment_tx: 0
is_rebate_payment_tx: 0
is_contract_deployment_tx: 1
contract_deployment_data: 
constructor_vk_hash: 0x105
function_tree_root: 0x106
contract_address_salt: 0x107
portal_contract_address: 0x808080808080808080808080808080808080808


is_private: 1
"
`;

exports[`structs/kernel serializes and prints public_kernel_inputs 1`] = `
"previous_kernel:
public_inputs: end:
aggregation_object:
P0: { 0x1, 0x2 }
P1: { 0x101, 0x102 }
public_inputs: [
 0x3
 0x4
 0x5
 0x6
]
proof_witness_indices: [ 7 8 9 10 11 12 ]
has_data: 0

new_commitments:
[ 0x101 0x102 0x103 0x104 ]
new_nullifiers:
[ 0x201 0x202 0x203 0x204 ]
private_call_stack:
[ 0x301 0x302 0x303 0x304 0x305 0x306 0x307 0x308 ]
public_call_stack:
[ 0x401 0x402 0x403 0x404 0x405 0x406 0x407 0x408 ]
new_l2_to_l1_msgs:
[ 0x501 0x502 ]
encrypted_logs_hash:
[ 0x601 0x602 ]
unencrypted_logs_hash:
[ 0x701 0x702 ]
encrypted_log_preimages_length:
0x801
unencrypted_log_preimages_length:
0x901
new_contracts:
[ contract_address: 0xa01
portal_contract_address: 0x202020202020202020202020202020202020202
function_tree_root: 0xa03
 ]
optionally_revealed_data:
[ call_stack_item_hash: 0xb01
function_data:
function_selector: b02
is_private: 1
is_constructor: 1

vk_hash: 0xb03
portal_contract_address: 0x404040404040404040404040404040404040404
pay_fee_from_l1: 1
pay_fee_from_public_l2: 0
called_from_l1: 1
called_from_public_l2: 0
 call_stack_item_hash: 0xb02
function_data:
function_selector: b03
is_private: 1
is_constructor: 1

vk_hash: 0xb04
portal_contract_address: 0x505050505050505050505050505050505050505
pay_fee_from_l1: 1
pay_fee_from_public_l2: 0
called_from_l1: 1
called_from_public_l2: 0
 call_stack_item_hash: 0xb03
function_data:
function_selector: b04
is_private: 1
is_constructor: 1

vk_hash: 0xb05
portal_contract_address: 0x606060606060606060606060606060606060606
pay_fee_from_l1: 1
pay_fee_from_public_l2: 0
called_from_l1: 1
called_from_public_l2: 0
 call_stack_item_hash: 0xb04
function_data:
function_selector: b05
is_private: 1
is_constructor: 1

vk_hash: 0xb06
portal_contract_address: 0x707070707070707070707070707070707070707
pay_fee_from_l1: 1
pay_fee_from_public_l2: 0
called_from_l1: 1
called_from_public_l2: 0
 ]
public_data_update_requests:
[ leaf_index: 0xc01
old_value: 0xc02
new_value: 0xc03
 leaf_index: 0xc02
old_value: 0xc03
new_value: 0xc04
 leaf_index: 0xc03
old_value: 0xc04
new_value: 0xc05
 leaf_index: 0xc04
old_value: 0xc05
new_value: 0xc06
 ]
public_data_reads:
[ leaf_index: 0xd01
value: 0xd02
 leaf_index: 0xd02
value: 0xd03
 leaf_index: 0xd03
value: 0xd04
 leaf_index: 0xd04
value: 0xd05
 ]

constants:
historic_tree_roots: private_historic_tree_roots: private_data_tree_root: 0x101
nullifier_tree_root: 0x102
contract_tree_root: 0x103
l1_to_l2_messages_tree_root: 0x104
private_kernel_vk_tree_root: 0x105


tx_context: is_fee_payment_tx: 0
is_rebate_payment_tx: 0
is_contract_deployment_tx: 1
contract_deployment_data: 
constructor_vk_hash: 0x105
function_tree_root: 0x106
contract_address_salt: 0x107
portal_contract_address: 0x808080808080808080808080808080808080808


is_private: 1

proof: [ 81 81 81 81 81 81 81 81 81 81 81 81 81 81 81 81 ]
vk:
key.composer_type: 0
key.circuit_size: 101
key.num_public_inputs: 102
key.commitments: [
 A: { 0x200, 0x300 }
]
key.contains_recursive_proof: 1
key.recursive_proof_public_input_indices: [ 400 401 402 403 404 ]

vk_index: 66
vk_path: [ 0x1000 0x1001 0x1002 ]

public_call:
call_stack_item:
contract_address: 0x1001
function_data: function_selector: 4098
is_private: 0
is_constructor: 0

public_inputs: call_context: msg_sender: 0x1011
storage_contract_address: 0x1001
portal_contract_address: 0x1313131313131313131313131313131313131313
is_delegate_call: 0
is_static_call: 0
is_contract_deployment: 0

args_hash: 0x1111
<<<<<<< HEAD
return_values: [ 0x1211 0x1212 0x0 0x0 ]
emitted_events: [ 0x1311 0x1312 0x0 0x0 ]
contract_storage_update_requests: [ storage_slot: 0x1411
old_value: 0x1412
new_value: 0x1413
 storage_slot: 0x1412
old_value: 0x1413
new_value: 0x1414
 storage_slot: 0x0
old_value: 0x1
new_value: 0x2
 storage_slot: 0x0
old_value: 0x1
new_value: 0x2
 ]
contract_storage_reads: [ storage_slot: 0x1511
current_value: 0x1512
 storage_slot: 0x1512
current_value: 0x1513
 storage_slot: 0x0
current_value: 0x1
 storage_slot: 0x0
current_value: 0x1
 ]
public_call_stack: [ 0x105d02d9bf639472c60f9bb48affb54adb8502171a6cde54fdf3f81a3e87e7b4 0x97aeb78478c0616822319e6766462f049e65f5ae61c1fb1d1d0ed81314007b3 0xa1936666796b1f8e92b9eebb31cf1670039de5deaef6b7c80fb55991f6c3499 0xd4026ce556c28a497c5f54512c4d545f5098e393cf3b29fc6b0f24c350698b1 ]
new_commitments: [ 0x1711 0x1712 0x0 0x0 ]
new_l2_to_l1_msgs: [ 0x1811 0x0 ]
historic_public_data_tree_root: 0x1911
prover_address: 0x1a12
=======
return_values: [ 0x1211 0x1212 0x1213 0x1214 ]
contract_storage_update_requests: [ storage_slot: 0x1311
old_value: 0x1312
new_value: 0x1313
 storage_slot: 0x1312
old_value: 0x1313
new_value: 0x1314
 storage_slot: 0x1313
old_value: 0x1314
new_value: 0x1315
 storage_slot: 0x1314
old_value: 0x1315
new_value: 0x1316
 ]
contract_storage_reads: [ storage_slot: 0x1411
current_value: 0x1412
 storage_slot: 0x1412
current_value: 0x1413
 storage_slot: 0x1413
current_value: 0x1414
 storage_slot: 0x1414
current_value: 0x1415
 ]
public_call_stack: [ 0xa24bbd453c9c72fefe59b700c7fd0860437e8601152894ee13036949516a5ef 0x1c915ca42f144754769a0c3ce077046dfd43db78fc368a47264edcb4252a3cda 0x684c91d96a8d6b8a1a1e88a66a31cc8420c2fa73916efd88392c5ffc8daf0f 0x24715e28594f5dca6d420feb22ed1605c7dd55885a842b899902924e429aa766 ]
new_l2_to_l1_msgs: [ 0x1611 0x1612 ]
historic_public_data_tree_root: 0x1711
prover_address: 0x1811
>>>>>>> 4ed27be3

is_execution_request: 0

public_call_stack_preimages:
[ contract_address: 0x1301
function_data: function_selector: 1302
is_private: 0
is_constructor: 0

public_inputs: call_context: msg_sender: 0x1001
storage_contract_address: 0x1301
portal_contract_address: 0x1313131313131313131313131313131313131313
is_delegate_call: 0
is_static_call: 0
is_contract_deployment: 0

args_hash: 0x1411
<<<<<<< HEAD
return_values: [ 0x1511 0x1512 0x0 0x0 ]
emitted_events: [ 0x1611 0x1612 0x0 0x0 ]
contract_storage_update_requests: [ storage_slot: 0x1711
old_value: 0x1712
new_value: 0x1713
 storage_slot: 0x1712
old_value: 0x1713
new_value: 0x1714
 storage_slot: 0x0
old_value: 0x1
new_value: 0x2
 storage_slot: 0x0
old_value: 0x1
new_value: 0x2
 ]
contract_storage_reads: [ storage_slot: 0x1811
current_value: 0x1812
 storage_slot: 0x1812
current_value: 0x1813
 storage_slot: 0x0
current_value: 0x1
 storage_slot: 0x0
current_value: 0x1
 ]
public_call_stack: [ 0x1911 0x1912 0x0 0x0 ]
new_commitments: [ 0x1a11 0x1a12 0x0 0x0 ]
new_l2_to_l1_msgs: [ 0x1b11 0x0 ]
historic_public_data_tree_root: 0x1c11
prover_address: 0x1d12
=======
return_values: [ 0x1511 0x1512 0x1513 0x1514 ]
contract_storage_update_requests: [ storage_slot: 0x1611
old_value: 0x1612
new_value: 0x1613
 storage_slot: 0x1612
old_value: 0x1613
new_value: 0x1614
 storage_slot: 0x1613
old_value: 0x1614
new_value: 0x1615
 storage_slot: 0x1614
old_value: 0x1615
new_value: 0x1616
 ]
contract_storage_reads: [ storage_slot: 0x1711
current_value: 0x1712
 storage_slot: 0x1712
current_value: 0x1713
 storage_slot: 0x1713
current_value: 0x1714
 storage_slot: 0x1714
current_value: 0x1715
 ]
public_call_stack: [ 0x1811 0x1812 0x1813 0x1814 ]
new_l2_to_l1_msgs: [ 0x1911 0x1912 ]
historic_public_data_tree_root: 0x1a11
prover_address: 0x1b11
>>>>>>> 4ed27be3

is_execution_request: 0
 contract_address: 0x1302
function_data: function_selector: 1303
is_private: 0
is_constructor: 0

public_inputs: call_context: msg_sender: 0x1001
storage_contract_address: 0x1302
portal_contract_address: 0x1414141414141414141414141414141414141414
is_delegate_call: 0
is_static_call: 0
is_contract_deployment: 0

args_hash: 0x1412
<<<<<<< HEAD
return_values: [ 0x1512 0x1513 0x0 0x0 ]
emitted_events: [ 0x1612 0x1613 0x0 0x0 ]
contract_storage_update_requests: [ storage_slot: 0x1712
old_value: 0x1713
new_value: 0x1714
 storage_slot: 0x1713
old_value: 0x1714
new_value: 0x1715
 storage_slot: 0x0
old_value: 0x1
new_value: 0x2
 storage_slot: 0x0
old_value: 0x1
new_value: 0x2
 ]
contract_storage_reads: [ storage_slot: 0x1812
current_value: 0x1813
 storage_slot: 0x1813
current_value: 0x1814
 storage_slot: 0x0
current_value: 0x1
 storage_slot: 0x0
current_value: 0x1
 ]
public_call_stack: [ 0x1912 0x1913 0x0 0x0 ]
new_commitments: [ 0x1a12 0x1a13 0x0 0x0 ]
new_l2_to_l1_msgs: [ 0x1b12 0x0 ]
historic_public_data_tree_root: 0x1c12
prover_address: 0x1d13
=======
return_values: [ 0x1512 0x1513 0x1514 0x1515 ]
contract_storage_update_requests: [ storage_slot: 0x1612
old_value: 0x1613
new_value: 0x1614
 storage_slot: 0x1613
old_value: 0x1614
new_value: 0x1615
 storage_slot: 0x1614
old_value: 0x1615
new_value: 0x1616
 storage_slot: 0x1615
old_value: 0x1616
new_value: 0x1617
 ]
contract_storage_reads: [ storage_slot: 0x1712
current_value: 0x1713
 storage_slot: 0x1713
current_value: 0x1714
 storage_slot: 0x1714
current_value: 0x1715
 storage_slot: 0x1715
current_value: 0x1716
 ]
public_call_stack: [ 0x1812 0x1813 0x1814 0x1815 ]
new_l2_to_l1_msgs: [ 0x1912 0x1913 ]
historic_public_data_tree_root: 0x1a12
prover_address: 0x1b12
>>>>>>> 4ed27be3

is_execution_request: 0
 contract_address: 0x1303
function_data: function_selector: 1304
is_private: 0
is_constructor: 0

public_inputs: call_context: msg_sender: 0x1001
storage_contract_address: 0x1303
portal_contract_address: 0x1515151515151515151515151515151515151515
is_delegate_call: 0
is_static_call: 0
is_contract_deployment: 0

args_hash: 0x1413
<<<<<<< HEAD
return_values: [ 0x1513 0x1514 0x0 0x0 ]
emitted_events: [ 0x1613 0x1614 0x0 0x0 ]
contract_storage_update_requests: [ storage_slot: 0x1713
old_value: 0x1714
new_value: 0x1715
 storage_slot: 0x1714
old_value: 0x1715
new_value: 0x1716
 storage_slot: 0x0
old_value: 0x1
new_value: 0x2
 storage_slot: 0x0
old_value: 0x1
new_value: 0x2
 ]
contract_storage_reads: [ storage_slot: 0x1813
current_value: 0x1814
 storage_slot: 0x1814
current_value: 0x1815
 storage_slot: 0x0
current_value: 0x1
 storage_slot: 0x0
current_value: 0x1
 ]
public_call_stack: [ 0x1913 0x1914 0x0 0x0 ]
new_commitments: [ 0x1a13 0x1a14 0x0 0x0 ]
new_l2_to_l1_msgs: [ 0x1b13 0x0 ]
historic_public_data_tree_root: 0x1c13
prover_address: 0x1d14
=======
return_values: [ 0x1513 0x1514 0x1515 0x1516 ]
contract_storage_update_requests: [ storage_slot: 0x1613
old_value: 0x1614
new_value: 0x1615
 storage_slot: 0x1614
old_value: 0x1615
new_value: 0x1616
 storage_slot: 0x1615
old_value: 0x1616
new_value: 0x1617
 storage_slot: 0x1616
old_value: 0x1617
new_value: 0x1618
 ]
contract_storage_reads: [ storage_slot: 0x1713
current_value: 0x1714
 storage_slot: 0x1714
current_value: 0x1715
 storage_slot: 0x1715
current_value: 0x1716
 storage_slot: 0x1716
current_value: 0x1717
 ]
public_call_stack: [ 0x1813 0x1814 0x1815 0x1816 ]
new_l2_to_l1_msgs: [ 0x1913 0x1914 ]
historic_public_data_tree_root: 0x1a13
prover_address: 0x1b13
>>>>>>> 4ed27be3

is_execution_request: 0
 contract_address: 0x1304
function_data: function_selector: 1305
is_private: 0
is_constructor: 0

public_inputs: call_context: msg_sender: 0x1001
storage_contract_address: 0x1304
portal_contract_address: 0x1616161616161616161616161616161616161616
is_delegate_call: 0
is_static_call: 0
is_contract_deployment: 0

args_hash: 0x1414
<<<<<<< HEAD
return_values: [ 0x1514 0x1515 0x0 0x0 ]
emitted_events: [ 0x1614 0x1615 0x0 0x0 ]
contract_storage_update_requests: [ storage_slot: 0x1714
old_value: 0x1715
new_value: 0x1716
 storage_slot: 0x1715
old_value: 0x1716
new_value: 0x1717
 storage_slot: 0x0
old_value: 0x1
new_value: 0x2
 storage_slot: 0x0
old_value: 0x1
new_value: 0x2
 ]
contract_storage_reads: [ storage_slot: 0x1814
current_value: 0x1815
 storage_slot: 0x1815
current_value: 0x1816
 storage_slot: 0x0
current_value: 0x1
 storage_slot: 0x0
current_value: 0x1
 ]
public_call_stack: [ 0x1914 0x1915 0x0 0x0 ]
new_commitments: [ 0x1a14 0x1a15 0x0 0x0 ]
new_l2_to_l1_msgs: [ 0x1b14 0x0 ]
historic_public_data_tree_root: 0x1c14
prover_address: 0x1d15
=======
return_values: [ 0x1514 0x1515 0x1516 0x1517 ]
contract_storage_update_requests: [ storage_slot: 0x1614
old_value: 0x1615
new_value: 0x1616
 storage_slot: 0x1615
old_value: 0x1616
new_value: 0x1617
 storage_slot: 0x1616
old_value: 0x1617
new_value: 0x1618
 storage_slot: 0x1617
old_value: 0x1618
new_value: 0x1619
 ]
contract_storage_reads: [ storage_slot: 0x1714
current_value: 0x1715
 storage_slot: 0x1715
current_value: 0x1716
 storage_slot: 0x1716
current_value: 0x1717
 storage_slot: 0x1717
current_value: 0x1718
 ]
public_call_stack: [ 0x1814 0x1815 0x1816 0x1817 ]
new_l2_to_l1_msgs: [ 0x1914 0x1915 ]
historic_public_data_tree_root: 0x1a14
prover_address: 0x1b14
>>>>>>> 4ed27be3

is_execution_request: 0
 ]
proof:
[ 01 01 01 01 01 01 01 01 01 01 01 01 01 01 01 01 ]
portal_contract_address: 0x1002
bytecode_hash: 0x1003

"
`;

exports[`structs/kernel serializes and prints public_kernel_inputs_no_previous_kernel 1`] = `
"signed_tx_request:
tx_request:
from: 0x1
to: 0x11
function_data: function_selector: 257
is_private: 1
is_constructor: 1

args_hash: 0x201
nonce: 0x301
tx_context: is_fee_payment_tx: 0
is_rebate_payment_tx: 0
is_contract_deployment_tx: 1
contract_deployment_data: 
constructor_vk_hash: 0x401
function_tree_root: 0x402
contract_address_salt: 0x403
portal_contract_address: 0x404040404040404040404040404040404040404

chain_id: 0x501

signature: { 0101010101010101010101010101010101010101010101010101010101010101, 0202020202020202020202020202020202020202020202020202020202020202, 3 }

public_call:
call_stack_item:
contract_address: 0x101
function_data: function_selector: 258
is_private: 0
is_constructor: 0

public_inputs: call_context: msg_sender: 0x111
storage_contract_address: 0x101
portal_contract_address: 0x1313131313131313131313131313131313131313
is_delegate_call: 0
is_static_call: 0
is_contract_deployment: 0

args_hash: 0x211
<<<<<<< HEAD
return_values: [ 0x311 0x312 0x0 0x0 ]
emitted_events: [ 0x411 0x412 0x0 0x0 ]
contract_storage_update_requests: [ storage_slot: 0x511
old_value: 0x512
new_value: 0x513
 storage_slot: 0x512
old_value: 0x513
new_value: 0x514
 storage_slot: 0x0
old_value: 0x1
new_value: 0x2
 storage_slot: 0x0
old_value: 0x1
new_value: 0x2
 ]
contract_storage_reads: [ storage_slot: 0x611
current_value: 0x612
 storage_slot: 0x612
current_value: 0x613
 storage_slot: 0x0
current_value: 0x1
 storage_slot: 0x0
current_value: 0x1
 ]
public_call_stack: [ 0x1e9eff2b1e7e92ee09b9ea5bf83c6b3b707146f968c4fa9ae1f0223d117e0dab 0x2db3501622bcf857523814739fc16e06f78b27913c72817bdb028748d12c3ffd 0x1277f9b13f3cf05beef59427c11e0701b68d75dba687b84daafad5e92037a41f 0x125fc6f8ff60317b0cb6cadb2b3fb946067f3d5e25ba76eb004e69a339370254 ]
new_commitments: [ 0x811 0x812 0x0 0x0 ]
new_l2_to_l1_msgs: [ 0x911 0x0 ]
historic_public_data_tree_root: 0xa11
prover_address: 0xb12
=======
return_values: [ 0x311 0x312 0x313 0x314 ]
contract_storage_update_requests: [ storage_slot: 0x411
old_value: 0x412
new_value: 0x413
 storage_slot: 0x412
old_value: 0x413
new_value: 0x414
 storage_slot: 0x413
old_value: 0x414
new_value: 0x415
 storage_slot: 0x414
old_value: 0x415
new_value: 0x416
 ]
contract_storage_reads: [ storage_slot: 0x511
current_value: 0x512
 storage_slot: 0x512
current_value: 0x513
 storage_slot: 0x513
current_value: 0x514
 storage_slot: 0x514
current_value: 0x515
 ]
public_call_stack: [ 0x9eaa50a1db4b16026bd42688a6693644083e7ebef58ee202b4bd6245e33fe2e 0x77b30f928d3ea35e53e45243a75b7a202f6092118019ad4ca263300dd1bea79 0x4060ca6b73237f8f21893a18154289d47f53948604bf1e47de08298742ef970 0x16274ced9120baf8e6ed29622321d0eeae56e0da5481acea82456d745cf2c719 ]
new_l2_to_l1_msgs: [ 0x711 0x712 ]
historic_public_data_tree_root: 0x811
prover_address: 0x911
>>>>>>> 4ed27be3

is_execution_request: 0

public_call_stack_preimages:
[ contract_address: 0x401
function_data: function_selector: 402
is_private: 0
is_constructor: 0

public_inputs: call_context: msg_sender: 0x101
storage_contract_address: 0x401
portal_contract_address: 0x1313131313131313131313131313131313131313
is_delegate_call: 0
is_static_call: 0
is_contract_deployment: 0

args_hash: 0x511
<<<<<<< HEAD
return_values: [ 0x611 0x612 0x0 0x0 ]
emitted_events: [ 0x711 0x712 0x0 0x0 ]
contract_storage_update_requests: [ storage_slot: 0x811
old_value: 0x812
new_value: 0x813
 storage_slot: 0x812
old_value: 0x813
new_value: 0x814
 storage_slot: 0x0
old_value: 0x1
new_value: 0x2
 storage_slot: 0x0
old_value: 0x1
new_value: 0x2
 ]
contract_storage_reads: [ storage_slot: 0x911
current_value: 0x912
 storage_slot: 0x912
current_value: 0x913
 storage_slot: 0x0
current_value: 0x1
 storage_slot: 0x0
current_value: 0x1
 ]
public_call_stack: [ 0xa11 0xa12 0x0 0x0 ]
new_commitments: [ 0xb11 0xb12 0x0 0x0 ]
new_l2_to_l1_msgs: [ 0xc11 0x0 ]
historic_public_data_tree_root: 0xd11
prover_address: 0xe12
=======
return_values: [ 0x611 0x612 0x613 0x614 ]
contract_storage_update_requests: [ storage_slot: 0x711
old_value: 0x712
new_value: 0x713
 storage_slot: 0x712
old_value: 0x713
new_value: 0x714
 storage_slot: 0x713
old_value: 0x714
new_value: 0x715
 storage_slot: 0x714
old_value: 0x715
new_value: 0x716
 ]
contract_storage_reads: [ storage_slot: 0x811
current_value: 0x812
 storage_slot: 0x812
current_value: 0x813
 storage_slot: 0x813
current_value: 0x814
 storage_slot: 0x814
current_value: 0x815
 ]
public_call_stack: [ 0x911 0x912 0x913 0x914 ]
new_l2_to_l1_msgs: [ 0xa11 0xa12 ]
historic_public_data_tree_root: 0xb11
prover_address: 0xc11
>>>>>>> 4ed27be3

is_execution_request: 0
 contract_address: 0x402
function_data: function_selector: 403
is_private: 0
is_constructor: 0

public_inputs: call_context: msg_sender: 0x101
storage_contract_address: 0x402
portal_contract_address: 0x1414141414141414141414141414141414141414
is_delegate_call: 0
is_static_call: 0
is_contract_deployment: 0

args_hash: 0x512
<<<<<<< HEAD
return_values: [ 0x612 0x613 0x0 0x0 ]
emitted_events: [ 0x712 0x713 0x0 0x0 ]
contract_storage_update_requests: [ storage_slot: 0x812
old_value: 0x813
new_value: 0x814
 storage_slot: 0x813
old_value: 0x814
new_value: 0x815
 storage_slot: 0x0
old_value: 0x1
new_value: 0x2
 storage_slot: 0x0
old_value: 0x1
new_value: 0x2
 ]
contract_storage_reads: [ storage_slot: 0x912
current_value: 0x913
 storage_slot: 0x913
current_value: 0x914
 storage_slot: 0x0
current_value: 0x1
 storage_slot: 0x0
current_value: 0x1
 ]
public_call_stack: [ 0xa12 0xa13 0x0 0x0 ]
new_commitments: [ 0xb12 0xb13 0x0 0x0 ]
new_l2_to_l1_msgs: [ 0xc12 0x0 ]
historic_public_data_tree_root: 0xd12
prover_address: 0xe13
=======
return_values: [ 0x612 0x613 0x614 0x615 ]
contract_storage_update_requests: [ storage_slot: 0x712
old_value: 0x713
new_value: 0x714
 storage_slot: 0x713
old_value: 0x714
new_value: 0x715
 storage_slot: 0x714
old_value: 0x715
new_value: 0x716
 storage_slot: 0x715
old_value: 0x716
new_value: 0x717
 ]
contract_storage_reads: [ storage_slot: 0x812
current_value: 0x813
 storage_slot: 0x813
current_value: 0x814
 storage_slot: 0x814
current_value: 0x815
 storage_slot: 0x815
current_value: 0x816
 ]
public_call_stack: [ 0x912 0x913 0x914 0x915 ]
new_l2_to_l1_msgs: [ 0xa12 0xa13 ]
historic_public_data_tree_root: 0xb12
prover_address: 0xc12
>>>>>>> 4ed27be3

is_execution_request: 0
 contract_address: 0x403
function_data: function_selector: 404
is_private: 0
is_constructor: 0

public_inputs: call_context: msg_sender: 0x101
storage_contract_address: 0x403
portal_contract_address: 0x1515151515151515151515151515151515151515
is_delegate_call: 0
is_static_call: 0
is_contract_deployment: 0

args_hash: 0x513
<<<<<<< HEAD
return_values: [ 0x613 0x614 0x0 0x0 ]
emitted_events: [ 0x713 0x714 0x0 0x0 ]
contract_storage_update_requests: [ storage_slot: 0x813
old_value: 0x814
new_value: 0x815
 storage_slot: 0x814
old_value: 0x815
new_value: 0x816
 storage_slot: 0x0
old_value: 0x1
new_value: 0x2
 storage_slot: 0x0
old_value: 0x1
new_value: 0x2
 ]
contract_storage_reads: [ storage_slot: 0x913
current_value: 0x914
 storage_slot: 0x914
current_value: 0x915
 storage_slot: 0x0
current_value: 0x1
 storage_slot: 0x0
current_value: 0x1
 ]
public_call_stack: [ 0xa13 0xa14 0x0 0x0 ]
new_commitments: [ 0xb13 0xb14 0x0 0x0 ]
new_l2_to_l1_msgs: [ 0xc13 0x0 ]
historic_public_data_tree_root: 0xd13
prover_address: 0xe14
=======
return_values: [ 0x613 0x614 0x615 0x616 ]
contract_storage_update_requests: [ storage_slot: 0x713
old_value: 0x714
new_value: 0x715
 storage_slot: 0x714
old_value: 0x715
new_value: 0x716
 storage_slot: 0x715
old_value: 0x716
new_value: 0x717
 storage_slot: 0x716
old_value: 0x717
new_value: 0x718
 ]
contract_storage_reads: [ storage_slot: 0x813
current_value: 0x814
 storage_slot: 0x814
current_value: 0x815
 storage_slot: 0x815
current_value: 0x816
 storage_slot: 0x816
current_value: 0x817
 ]
public_call_stack: [ 0x913 0x914 0x915 0x916 ]
new_l2_to_l1_msgs: [ 0xa13 0xa14 ]
historic_public_data_tree_root: 0xb13
prover_address: 0xc13
>>>>>>> 4ed27be3

is_execution_request: 0
 contract_address: 0x404
function_data: function_selector: 405
is_private: 0
is_constructor: 0

public_inputs: call_context: msg_sender: 0x101
storage_contract_address: 0x404
portal_contract_address: 0x1616161616161616161616161616161616161616
is_delegate_call: 0
is_static_call: 0
is_contract_deployment: 0

args_hash: 0x514
<<<<<<< HEAD
return_values: [ 0x614 0x615 0x0 0x0 ]
emitted_events: [ 0x714 0x715 0x0 0x0 ]
contract_storage_update_requests: [ storage_slot: 0x814
old_value: 0x815
new_value: 0x816
 storage_slot: 0x815
old_value: 0x816
new_value: 0x817
 storage_slot: 0x0
old_value: 0x1
new_value: 0x2
 storage_slot: 0x0
old_value: 0x1
new_value: 0x2
 ]
contract_storage_reads: [ storage_slot: 0x914
current_value: 0x915
 storage_slot: 0x915
current_value: 0x916
 storage_slot: 0x0
current_value: 0x1
 storage_slot: 0x0
current_value: 0x1
 ]
public_call_stack: [ 0xa14 0xa15 0x0 0x0 ]
new_commitments: [ 0xb14 0xb15 0x0 0x0 ]
new_l2_to_l1_msgs: [ 0xc14 0x0 ]
historic_public_data_tree_root: 0xd14
prover_address: 0xe15
=======
return_values: [ 0x614 0x615 0x616 0x617 ]
contract_storage_update_requests: [ storage_slot: 0x714
old_value: 0x715
new_value: 0x716
 storage_slot: 0x715
old_value: 0x716
new_value: 0x717
 storage_slot: 0x716
old_value: 0x717
new_value: 0x718
 storage_slot: 0x717
old_value: 0x718
new_value: 0x719
 ]
contract_storage_reads: [ storage_slot: 0x814
current_value: 0x815
 storage_slot: 0x815
current_value: 0x816
 storage_slot: 0x816
current_value: 0x817
 storage_slot: 0x817
current_value: 0x818
 ]
public_call_stack: [ 0x914 0x915 0x916 0x917 ]
new_l2_to_l1_msgs: [ 0xa14 0xa15 ]
historic_public_data_tree_root: 0xb14
prover_address: 0xc14
>>>>>>> 4ed27be3

is_execution_request: 0
 ]
proof:
[ 01 01 01 01 01 01 01 01 01 01 01 01 01 01 01 01 ]
portal_contract_address: 0x102
bytecode_hash: 0x103

historic_tree_roots:
private_historic_tree_roots: private_data_tree_root: 0x201
nullifier_tree_root: 0x202
contract_tree_root: 0x203
l1_to_l2_messages_tree_root: 0x204
private_kernel_vk_tree_root: 0x205


"
`;<|MERGE_RESOLUTION|>--- conflicted
+++ resolved
@@ -1157,9 +1157,7 @@
 is_contract_deployment: 0
 
 args_hash: 0x1111
-<<<<<<< HEAD
 return_values: [ 0x1211 0x1212 0x0 0x0 ]
-emitted_events: [ 0x1311 0x1312 0x0 0x0 ]
 contract_storage_update_requests: [ storage_slot: 0x1411
 old_value: 0x1412
 new_value: 0x1413
@@ -1182,40 +1180,11 @@
  storage_slot: 0x0
 current_value: 0x1
  ]
-public_call_stack: [ 0x105d02d9bf639472c60f9bb48affb54adb8502171a6cde54fdf3f81a3e87e7b4 0x97aeb78478c0616822319e6766462f049e65f5ae61c1fb1d1d0ed81314007b3 0xa1936666796b1f8e92b9eebb31cf1670039de5deaef6b7c80fb55991f6c3499 0xd4026ce556c28a497c5f54512c4d545f5098e393cf3b29fc6b0f24c350698b1 ]
+public_call_stack: [ 0x2111798a2d39401ed33af34fa0f3c71d13db9004320a613ac1a3e3a012fc2dc6 0x2e2aad42e224b504b940c11e82c5db6bcc78fecfbf61fbed5c87092cfadb1c9 0x16a9ee9bef72e0e6b1d81ffd1a9adc0a504b45eb328f01f8f754fb032312d0d3 0x1913d6c684a22109f0fee10040b002d9a7c72490847199b33636d4acada790f4 ]
 new_commitments: [ 0x1711 0x1712 0x0 0x0 ]
 new_l2_to_l1_msgs: [ 0x1811 0x0 ]
 historic_public_data_tree_root: 0x1911
 prover_address: 0x1a12
-=======
-return_values: [ 0x1211 0x1212 0x1213 0x1214 ]
-contract_storage_update_requests: [ storage_slot: 0x1311
-old_value: 0x1312
-new_value: 0x1313
- storage_slot: 0x1312
-old_value: 0x1313
-new_value: 0x1314
- storage_slot: 0x1313
-old_value: 0x1314
-new_value: 0x1315
- storage_slot: 0x1314
-old_value: 0x1315
-new_value: 0x1316
- ]
-contract_storage_reads: [ storage_slot: 0x1411
-current_value: 0x1412
- storage_slot: 0x1412
-current_value: 0x1413
- storage_slot: 0x1413
-current_value: 0x1414
- storage_slot: 0x1414
-current_value: 0x1415
- ]
-public_call_stack: [ 0xa24bbd453c9c72fefe59b700c7fd0860437e8601152894ee13036949516a5ef 0x1c915ca42f144754769a0c3ce077046dfd43db78fc368a47264edcb4252a3cda 0x684c91d96a8d6b8a1a1e88a66a31cc8420c2fa73916efd88392c5ffc8daf0f 0x24715e28594f5dca6d420feb22ed1605c7dd55885a842b899902924e429aa766 ]
-new_l2_to_l1_msgs: [ 0x1611 0x1612 ]
-historic_public_data_tree_root: 0x1711
-prover_address: 0x1811
->>>>>>> 4ed27be3
 
 is_execution_request: 0
 
@@ -1233,9 +1202,7 @@
 is_contract_deployment: 0
 
 args_hash: 0x1411
-<<<<<<< HEAD
 return_values: [ 0x1511 0x1512 0x0 0x0 ]
-emitted_events: [ 0x1611 0x1612 0x0 0x0 ]
 contract_storage_update_requests: [ storage_slot: 0x1711
 old_value: 0x1712
 new_value: 0x1713
@@ -1263,35 +1230,6 @@
 new_l2_to_l1_msgs: [ 0x1b11 0x0 ]
 historic_public_data_tree_root: 0x1c11
 prover_address: 0x1d12
-=======
-return_values: [ 0x1511 0x1512 0x1513 0x1514 ]
-contract_storage_update_requests: [ storage_slot: 0x1611
-old_value: 0x1612
-new_value: 0x1613
- storage_slot: 0x1612
-old_value: 0x1613
-new_value: 0x1614
- storage_slot: 0x1613
-old_value: 0x1614
-new_value: 0x1615
- storage_slot: 0x1614
-old_value: 0x1615
-new_value: 0x1616
- ]
-contract_storage_reads: [ storage_slot: 0x1711
-current_value: 0x1712
- storage_slot: 0x1712
-current_value: 0x1713
- storage_slot: 0x1713
-current_value: 0x1714
- storage_slot: 0x1714
-current_value: 0x1715
- ]
-public_call_stack: [ 0x1811 0x1812 0x1813 0x1814 ]
-new_l2_to_l1_msgs: [ 0x1911 0x1912 ]
-historic_public_data_tree_root: 0x1a11
-prover_address: 0x1b11
->>>>>>> 4ed27be3
 
 is_execution_request: 0
  contract_address: 0x1302
@@ -1307,9 +1245,7 @@
 is_contract_deployment: 0
 
 args_hash: 0x1412
-<<<<<<< HEAD
 return_values: [ 0x1512 0x1513 0x0 0x0 ]
-emitted_events: [ 0x1612 0x1613 0x0 0x0 ]
 contract_storage_update_requests: [ storage_slot: 0x1712
 old_value: 0x1713
 new_value: 0x1714
@@ -1337,35 +1273,6 @@
 new_l2_to_l1_msgs: [ 0x1b12 0x0 ]
 historic_public_data_tree_root: 0x1c12
 prover_address: 0x1d13
-=======
-return_values: [ 0x1512 0x1513 0x1514 0x1515 ]
-contract_storage_update_requests: [ storage_slot: 0x1612
-old_value: 0x1613
-new_value: 0x1614
- storage_slot: 0x1613
-old_value: 0x1614
-new_value: 0x1615
- storage_slot: 0x1614
-old_value: 0x1615
-new_value: 0x1616
- storage_slot: 0x1615
-old_value: 0x1616
-new_value: 0x1617
- ]
-contract_storage_reads: [ storage_slot: 0x1712
-current_value: 0x1713
- storage_slot: 0x1713
-current_value: 0x1714
- storage_slot: 0x1714
-current_value: 0x1715
- storage_slot: 0x1715
-current_value: 0x1716
- ]
-public_call_stack: [ 0x1812 0x1813 0x1814 0x1815 ]
-new_l2_to_l1_msgs: [ 0x1912 0x1913 ]
-historic_public_data_tree_root: 0x1a12
-prover_address: 0x1b12
->>>>>>> 4ed27be3
 
 is_execution_request: 0
  contract_address: 0x1303
@@ -1381,9 +1288,7 @@
 is_contract_deployment: 0
 
 args_hash: 0x1413
-<<<<<<< HEAD
 return_values: [ 0x1513 0x1514 0x0 0x0 ]
-emitted_events: [ 0x1613 0x1614 0x0 0x0 ]
 contract_storage_update_requests: [ storage_slot: 0x1713
 old_value: 0x1714
 new_value: 0x1715
@@ -1411,35 +1316,6 @@
 new_l2_to_l1_msgs: [ 0x1b13 0x0 ]
 historic_public_data_tree_root: 0x1c13
 prover_address: 0x1d14
-=======
-return_values: [ 0x1513 0x1514 0x1515 0x1516 ]
-contract_storage_update_requests: [ storage_slot: 0x1613
-old_value: 0x1614
-new_value: 0x1615
- storage_slot: 0x1614
-old_value: 0x1615
-new_value: 0x1616
- storage_slot: 0x1615
-old_value: 0x1616
-new_value: 0x1617
- storage_slot: 0x1616
-old_value: 0x1617
-new_value: 0x1618
- ]
-contract_storage_reads: [ storage_slot: 0x1713
-current_value: 0x1714
- storage_slot: 0x1714
-current_value: 0x1715
- storage_slot: 0x1715
-current_value: 0x1716
- storage_slot: 0x1716
-current_value: 0x1717
- ]
-public_call_stack: [ 0x1813 0x1814 0x1815 0x1816 ]
-new_l2_to_l1_msgs: [ 0x1913 0x1914 ]
-historic_public_data_tree_root: 0x1a13
-prover_address: 0x1b13
->>>>>>> 4ed27be3
 
 is_execution_request: 0
  contract_address: 0x1304
@@ -1455,9 +1331,7 @@
 is_contract_deployment: 0
 
 args_hash: 0x1414
-<<<<<<< HEAD
 return_values: [ 0x1514 0x1515 0x0 0x0 ]
-emitted_events: [ 0x1614 0x1615 0x0 0x0 ]
 contract_storage_update_requests: [ storage_slot: 0x1714
 old_value: 0x1715
 new_value: 0x1716
@@ -1485,35 +1359,6 @@
 new_l2_to_l1_msgs: [ 0x1b14 0x0 ]
 historic_public_data_tree_root: 0x1c14
 prover_address: 0x1d15
-=======
-return_values: [ 0x1514 0x1515 0x1516 0x1517 ]
-contract_storage_update_requests: [ storage_slot: 0x1614
-old_value: 0x1615
-new_value: 0x1616
- storage_slot: 0x1615
-old_value: 0x1616
-new_value: 0x1617
- storage_slot: 0x1616
-old_value: 0x1617
-new_value: 0x1618
- storage_slot: 0x1617
-old_value: 0x1618
-new_value: 0x1619
- ]
-contract_storage_reads: [ storage_slot: 0x1714
-current_value: 0x1715
- storage_slot: 0x1715
-current_value: 0x1716
- storage_slot: 0x1716
-current_value: 0x1717
- storage_slot: 0x1717
-current_value: 0x1718
- ]
-public_call_stack: [ 0x1814 0x1815 0x1816 0x1817 ]
-new_l2_to_l1_msgs: [ 0x1914 0x1915 ]
-historic_public_data_tree_root: 0x1a14
-prover_address: 0x1b14
->>>>>>> 4ed27be3
 
 is_execution_request: 0
  ]
@@ -1564,9 +1409,7 @@
 is_contract_deployment: 0
 
 args_hash: 0x211
-<<<<<<< HEAD
 return_values: [ 0x311 0x312 0x0 0x0 ]
-emitted_events: [ 0x411 0x412 0x0 0x0 ]
 contract_storage_update_requests: [ storage_slot: 0x511
 old_value: 0x512
 new_value: 0x513
@@ -1589,40 +1432,11 @@
  storage_slot: 0x0
 current_value: 0x1
  ]
-public_call_stack: [ 0x1e9eff2b1e7e92ee09b9ea5bf83c6b3b707146f968c4fa9ae1f0223d117e0dab 0x2db3501622bcf857523814739fc16e06f78b27913c72817bdb028748d12c3ffd 0x1277f9b13f3cf05beef59427c11e0701b68d75dba687b84daafad5e92037a41f 0x125fc6f8ff60317b0cb6cadb2b3fb946067f3d5e25ba76eb004e69a339370254 ]
+public_call_stack: [ 0x5b60bf200de94aaffe5d139c822390c45c49848e2b553409645e841cc49862d 0x260f6b09a5a77bc981a70e69e27b95e457b37b831a175d796eb9f4776c1c60d0 0x1ebb563873ad7d5dbc8c62e51a0f016178c33daf5050c28c372135eb9a9ad339 0x3003cb15b2950db65212c55b2ee67d40277e581debdea75d5bad938b7f9bda8e ]
 new_commitments: [ 0x811 0x812 0x0 0x0 ]
 new_l2_to_l1_msgs: [ 0x911 0x0 ]
 historic_public_data_tree_root: 0xa11
 prover_address: 0xb12
-=======
-return_values: [ 0x311 0x312 0x313 0x314 ]
-contract_storage_update_requests: [ storage_slot: 0x411
-old_value: 0x412
-new_value: 0x413
- storage_slot: 0x412
-old_value: 0x413
-new_value: 0x414
- storage_slot: 0x413
-old_value: 0x414
-new_value: 0x415
- storage_slot: 0x414
-old_value: 0x415
-new_value: 0x416
- ]
-contract_storage_reads: [ storage_slot: 0x511
-current_value: 0x512
- storage_slot: 0x512
-current_value: 0x513
- storage_slot: 0x513
-current_value: 0x514
- storage_slot: 0x514
-current_value: 0x515
- ]
-public_call_stack: [ 0x9eaa50a1db4b16026bd42688a6693644083e7ebef58ee202b4bd6245e33fe2e 0x77b30f928d3ea35e53e45243a75b7a202f6092118019ad4ca263300dd1bea79 0x4060ca6b73237f8f21893a18154289d47f53948604bf1e47de08298742ef970 0x16274ced9120baf8e6ed29622321d0eeae56e0da5481acea82456d745cf2c719 ]
-new_l2_to_l1_msgs: [ 0x711 0x712 ]
-historic_public_data_tree_root: 0x811
-prover_address: 0x911
->>>>>>> 4ed27be3
 
 is_execution_request: 0
 
@@ -1640,9 +1454,7 @@
 is_contract_deployment: 0
 
 args_hash: 0x511
-<<<<<<< HEAD
 return_values: [ 0x611 0x612 0x0 0x0 ]
-emitted_events: [ 0x711 0x712 0x0 0x0 ]
 contract_storage_update_requests: [ storage_slot: 0x811
 old_value: 0x812
 new_value: 0x813
@@ -1670,35 +1482,6 @@
 new_l2_to_l1_msgs: [ 0xc11 0x0 ]
 historic_public_data_tree_root: 0xd11
 prover_address: 0xe12
-=======
-return_values: [ 0x611 0x612 0x613 0x614 ]
-contract_storage_update_requests: [ storage_slot: 0x711
-old_value: 0x712
-new_value: 0x713
- storage_slot: 0x712
-old_value: 0x713
-new_value: 0x714
- storage_slot: 0x713
-old_value: 0x714
-new_value: 0x715
- storage_slot: 0x714
-old_value: 0x715
-new_value: 0x716
- ]
-contract_storage_reads: [ storage_slot: 0x811
-current_value: 0x812
- storage_slot: 0x812
-current_value: 0x813
- storage_slot: 0x813
-current_value: 0x814
- storage_slot: 0x814
-current_value: 0x815
- ]
-public_call_stack: [ 0x911 0x912 0x913 0x914 ]
-new_l2_to_l1_msgs: [ 0xa11 0xa12 ]
-historic_public_data_tree_root: 0xb11
-prover_address: 0xc11
->>>>>>> 4ed27be3
 
 is_execution_request: 0
  contract_address: 0x402
@@ -1714,9 +1497,7 @@
 is_contract_deployment: 0
 
 args_hash: 0x512
-<<<<<<< HEAD
 return_values: [ 0x612 0x613 0x0 0x0 ]
-emitted_events: [ 0x712 0x713 0x0 0x0 ]
 contract_storage_update_requests: [ storage_slot: 0x812
 old_value: 0x813
 new_value: 0x814
@@ -1744,35 +1525,6 @@
 new_l2_to_l1_msgs: [ 0xc12 0x0 ]
 historic_public_data_tree_root: 0xd12
 prover_address: 0xe13
-=======
-return_values: [ 0x612 0x613 0x614 0x615 ]
-contract_storage_update_requests: [ storage_slot: 0x712
-old_value: 0x713
-new_value: 0x714
- storage_slot: 0x713
-old_value: 0x714
-new_value: 0x715
- storage_slot: 0x714
-old_value: 0x715
-new_value: 0x716
- storage_slot: 0x715
-old_value: 0x716
-new_value: 0x717
- ]
-contract_storage_reads: [ storage_slot: 0x812
-current_value: 0x813
- storage_slot: 0x813
-current_value: 0x814
- storage_slot: 0x814
-current_value: 0x815
- storage_slot: 0x815
-current_value: 0x816
- ]
-public_call_stack: [ 0x912 0x913 0x914 0x915 ]
-new_l2_to_l1_msgs: [ 0xa12 0xa13 ]
-historic_public_data_tree_root: 0xb12
-prover_address: 0xc12
->>>>>>> 4ed27be3
 
 is_execution_request: 0
  contract_address: 0x403
@@ -1788,9 +1540,7 @@
 is_contract_deployment: 0
 
 args_hash: 0x513
-<<<<<<< HEAD
 return_values: [ 0x613 0x614 0x0 0x0 ]
-emitted_events: [ 0x713 0x714 0x0 0x0 ]
 contract_storage_update_requests: [ storage_slot: 0x813
 old_value: 0x814
 new_value: 0x815
@@ -1818,35 +1568,6 @@
 new_l2_to_l1_msgs: [ 0xc13 0x0 ]
 historic_public_data_tree_root: 0xd13
 prover_address: 0xe14
-=======
-return_values: [ 0x613 0x614 0x615 0x616 ]
-contract_storage_update_requests: [ storage_slot: 0x713
-old_value: 0x714
-new_value: 0x715
- storage_slot: 0x714
-old_value: 0x715
-new_value: 0x716
- storage_slot: 0x715
-old_value: 0x716
-new_value: 0x717
- storage_slot: 0x716
-old_value: 0x717
-new_value: 0x718
- ]
-contract_storage_reads: [ storage_slot: 0x813
-current_value: 0x814
- storage_slot: 0x814
-current_value: 0x815
- storage_slot: 0x815
-current_value: 0x816
- storage_slot: 0x816
-current_value: 0x817
- ]
-public_call_stack: [ 0x913 0x914 0x915 0x916 ]
-new_l2_to_l1_msgs: [ 0xa13 0xa14 ]
-historic_public_data_tree_root: 0xb13
-prover_address: 0xc13
->>>>>>> 4ed27be3
 
 is_execution_request: 0
  contract_address: 0x404
@@ -1862,9 +1583,7 @@
 is_contract_deployment: 0
 
 args_hash: 0x514
-<<<<<<< HEAD
 return_values: [ 0x614 0x615 0x0 0x0 ]
-emitted_events: [ 0x714 0x715 0x0 0x0 ]
 contract_storage_update_requests: [ storage_slot: 0x814
 old_value: 0x815
 new_value: 0x816
@@ -1892,35 +1611,6 @@
 new_l2_to_l1_msgs: [ 0xc14 0x0 ]
 historic_public_data_tree_root: 0xd14
 prover_address: 0xe15
-=======
-return_values: [ 0x614 0x615 0x616 0x617 ]
-contract_storage_update_requests: [ storage_slot: 0x714
-old_value: 0x715
-new_value: 0x716
- storage_slot: 0x715
-old_value: 0x716
-new_value: 0x717
- storage_slot: 0x716
-old_value: 0x717
-new_value: 0x718
- storage_slot: 0x717
-old_value: 0x718
-new_value: 0x719
- ]
-contract_storage_reads: [ storage_slot: 0x814
-current_value: 0x815
- storage_slot: 0x815
-current_value: 0x816
- storage_slot: 0x816
-current_value: 0x817
- storage_slot: 0x817
-current_value: 0x818
- ]
-public_call_stack: [ 0x914 0x915 0x916 0x917 ]
-new_l2_to_l1_msgs: [ 0xa14 0xa15 ]
-historic_public_data_tree_root: 0xb14
-prover_address: 0xc14
->>>>>>> 4ed27be3
 
 is_execution_request: 0
  ]
