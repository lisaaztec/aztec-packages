#pragma once
#include "barretenberg/common/wasm_export.hpp"
#include <string>
#include <utility>
<<<<<<< HEAD

=======
>>>>>>> 69896e2c
// CBIND forward declarations for msgback default bind format (encode as tuple of args and return value as msgpack
// string)

#define CBIND_DECL(cname)                                                                                              \
    WASM_EXPORT void cname(                                                                                            \
        const uint8_t* input_in, size_t input_len_in, uint8_t** output_out, size_t* output_len_out);                   \
    WASM_EXPORT void cname##__schema(uint8_t** output_out, size_t* output_len_out);<|MERGE_RESOLUTION|>--- conflicted
+++ resolved
@@ -2,10 +2,6 @@
 #include "barretenberg/common/wasm_export.hpp"
 #include <string>
 #include <utility>
-<<<<<<< HEAD
-
-=======
->>>>>>> 69896e2c
 // CBIND forward declarations for msgback default bind format (encode as tuple of args and return value as msgpack
 // string)
 
