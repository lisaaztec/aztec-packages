#pragma once
#include <ecc/curves/bn254/fr.hpp>
#include <plonk/proof_system/prover/prover.hpp>
#include <plonk/proof_system/verifier/verifier.hpp>
#include <plonk/reference_string/file_reference_string.hpp>
#include <plonk/proof_system/types/prover_settings.hpp>

namespace waffle {
static constexpr uint32_t DUMMY_TAG = 0;

struct proving_key;
struct verification_key;
struct program_witness;

struct add_triple {
    uint32_t a;
    uint32_t b;
    uint32_t c;
    barretenberg::fr a_scaling;
    barretenberg::fr b_scaling;
    barretenberg::fr c_scaling;
    barretenberg::fr const_scaling;
};

struct add_quad {
    uint32_t a;
    uint32_t b;
    uint32_t c;
    uint32_t d;
    barretenberg::fr a_scaling;
    barretenberg::fr b_scaling;
    barretenberg::fr c_scaling;
    barretenberg::fr d_scaling;
    barretenberg::fr const_scaling;
};

struct mul_quad {
    uint32_t a;
    uint32_t b;
    uint32_t c;
    uint32_t d;
    barretenberg::fr mul_scaling;
    barretenberg::fr a_scaling;
    barretenberg::fr b_scaling;
    barretenberg::fr c_scaling;
    barretenberg::fr d_scaling;
    barretenberg::fr const_scaling;
};

struct mul_triple {
    uint32_t a;
    uint32_t b;
    uint32_t c;
    barretenberg::fr mul_scaling;
    barretenberg::fr c_scaling;
    barretenberg::fr const_scaling;
};

struct poly_triple {
    uint32_t a;
    uint32_t b;
    uint32_t c;
    barretenberg::fr q_m;
    barretenberg::fr q_l;
    barretenberg::fr q_r;
    barretenberg::fr q_o;
    barretenberg::fr q_c;
};

struct fixed_group_add_quad {
    uint32_t a;
    uint32_t b;
    uint32_t c;
    uint32_t d;
    barretenberg::fr q_x_1;
    barretenberg::fr q_x_2;
    barretenberg::fr q_y_1;
    barretenberg::fr q_y_2;
};

struct fixed_group_init_quad {
    barretenberg::fr q_x_1;
    barretenberg::fr q_x_2;
    barretenberg::fr q_y_1;
    barretenberg::fr q_y_2;
};

struct accumulator_triple {
    std::vector<uint32_t> left;
    std::vector<uint32_t> right;
    std::vector<uint32_t> out;
};

struct ecc_add_gate {
    uint32_t x1;
    uint32_t y1;
    uint32_t x2;
    uint32_t y2;
    uint32_t x3;
    uint32_t y3;
    barretenberg::fr endomorphism_coefficient;
    barretenberg::fr sign_coefficient;
};

enum ComposerType {
    STANDARD,
    TURBO,
    PLOOKUP,
};

class ComposerBase {
  public:
    struct SelectorProperties {
        std::string name;
        bool use_mid_for_selectorfft = false;           // use middomain instead of large for selectorfft
        bool requires_lagrange_base_polynomial = false; // does the prover need the raw lagrange-base selector values?
<<<<<<< HEAD

        // constexpr SelectorProperties(const std::string& name,
        //                              const bool use_mid_for_selectorfft = false,
        //                              const bool requires_lagrange_base_polynomial = false)
        //     : name(name)
        //     , use_mid_for_selectorfft(use_mid_for_selectorfft)
        //     , requires_lagrange_base_polynomial(requires_lagrange_base_polynomial)
        // {}

        // constexpr SelectorProperties(const SelectorProperties& other)
        //     : name(other.name)
        //     , use_mid_for_selectorfft(other.use_mid_for_selectorfft)
        //     , requires_lagrange_base_polynomial(other.requires_lagrange_base_polynomial){};

        // constexpr SelectorProperties(SelectorProperties&& other)
        //     : name(other.name)
        //     , use_mid_for_selectorfft(other.use_mid_for_selectorfft)
        //     , requires_lagrange_base_polynomial(other.requires_lagrange_base_polynomial){};

        // constexpr SelectorProperties& operator=(const SelectorProperties& other)
        // {
        //     name = other.name;
        //     use_mid_for_selectorfft = other.use_mid_for_selectorfft;
        //     requires_lagrange_base_polynomial = other.requires_lagrange_base_polynomial;
        //     return *this;
        // };

        // constexpr SelectorProperties& operator=(SelectorProperties&& other)
        // {
        //     name = other.name;
        //     use_mid_for_selectorfft = other.use_mid_for_selectorfft;
        //     requires_lagrange_base_polynomial = other.requires_lagrange_base_polynomial;
        //     return *this;
        // };
=======
>>>>>>> aa77eed2
    };

    static constexpr uint32_t REAL_VARIABLE = UINT32_MAX;
    static constexpr size_t NUM_RESERVED_GATES = 1;

    enum WireType { LEFT = 0U, RIGHT = (1U << 30U), OUTPUT = (1U << 31U), FOURTH = 0xc0000000, NULL_WIRE };

    struct cycle_node {
        uint32_t gate_index;
        WireType wire_type;

        cycle_node(const uint32_t a, const WireType b)
            : gate_index(a)
            , wire_type(b)
        {}
        cycle_node(const cycle_node& other)
            : gate_index(other.gate_index)
            , wire_type(other.wire_type)
        {}
        cycle_node(cycle_node&& other)
            : gate_index(other.gate_index)
            , wire_type(other.wire_type)
        {}
        cycle_node& operator=(const cycle_node& other)
        {
            gate_index = other.gate_index;
            wire_type = other.wire_type;
            return *this;
        }
        bool operator==(const cycle_node& other) const
        {
            return ((gate_index == other.gate_index) && (wire_type == other.wire_type));
        }
    };

    ComposerBase()
        : ComposerBase(std::shared_ptr<ReferenceStringFactory>(new FileReferenceStringFactory("../srs_db")))
    {}
    ComposerBase(std::shared_ptr<ReferenceStringFactory> const& crs_factory,
                 size_t selector_num = 0,
                 size_t size_hint = 0,
                 std::vector<SelectorProperties> selector_properties = {})
        : n(0)
        , crs_factory_(crs_factory)
        , selector_num(selector_num)
        , selectors(selector_num)
        , selector_properties(selector_properties)
<<<<<<< HEAD
=======
        , rand_engine(nullptr)
>>>>>>> aa77eed2
    {
        for (auto& p : selectors) {
            p.reserve(size_hint);
        }
    }

    ComposerBase(size_t selector_num = 0,
                 size_t size_hint = 0,
                 std::vector<SelectorProperties> selector_properties = {})
        : n(0)
        , crs_factory_(std::make_unique<FileReferenceStringFactory>("../srs_db"))
        , selector_num(selector_num)
        , selectors(selector_num)
        , selector_properties(selector_properties)
<<<<<<< HEAD
=======
        , rand_engine(nullptr)
>>>>>>> aa77eed2
    {
        for (auto& p : selectors) {
            p.reserve(size_hint);
        }
    }

    ComposerBase(std::shared_ptr<proving_key> const& p_key,
                 std::shared_ptr<verification_key> const& v_key,
                 size_t selector_num = 0,
                 size_t size_hint = 0,
                 std::vector<SelectorProperties> selector_properties = {})
        : n(0)
        , circuit_proving_key(p_key)
        , circuit_verification_key(v_key)
        , selector_num(p_key ? p_key->constraint_selectors.size() : selector_num)
        , selectors(selector_num)
        , selector_properties(selector_properties)
<<<<<<< HEAD
=======
        , rand_engine(nullptr)
>>>>>>> aa77eed2
    {
        for (auto& p : selectors) {
            p.reserve(size_hint);
        }
    }

    ComposerBase(ComposerBase&& other) = default;
    ComposerBase& operator=(ComposerBase&& other) = default;
    virtual ~ComposerBase(){};

    virtual size_t get_num_gates() const { return n; }
    virtual size_t get_num_variables() const { return variables.size(); }
    virtual std::shared_ptr<proving_key> compute_proving_key_base(const size_t minimum_ciricut_size = 0,
                                                                  const size_t num_reserved_gates = NUM_RESERVED_GATES);
    virtual std::shared_ptr<proving_key> compute_proving_key() = 0;
    virtual std::shared_ptr<verification_key> compute_verification_key() = 0;
    virtual std::shared_ptr<program_witness> compute_witness() = 0;
    template <class program_settings> std::shared_ptr<program_witness> compute_witness_base();
    uint32_t zero_idx = 0;

    virtual void create_add_gate(const add_triple& in) = 0;
    virtual void create_mul_gate(const mul_triple& in) = 0;
    virtual void create_bool_gate(const uint32_t a) = 0;
    virtual void create_poly_gate(const poly_triple& in) = 0;
    virtual size_t get_num_constant_gates() const = 0;

    uint32_t get_real_variable_index(uint32_t index) const
    {
        ASSERT(index < variable_index_map.size());
        if (variable_index_map[index] != REAL_VARIABLE) {
            return get_real_variable_index(variable_index_map[index]);
        }
        return index;
    }

    barretenberg::fr get_variable(const uint32_t index) const
    {
        ASSERT(variables.size() > index);
        return variables[get_real_variable_index(index)];
    }

    virtual uint32_t add_variable(const barretenberg::fr& in)
    {
        variables.emplace_back(in);
        variable_index_map.emplace_back(REAL_VARIABLE);
        variable_tags.emplace_back(DUMMY_TAG);
        wire_copy_cycles.push_back(std::vector<cycle_node>());
        return static_cast<uint32_t>(variables.size()) - 1U;
    }

    virtual uint32_t add_public_variable(const barretenberg::fr& in)
    {
        variables.emplace_back(in);
        variable_index_map.emplace_back(REAL_VARIABLE);
        variable_tags.emplace_back(DUMMY_TAG);
        wire_copy_cycles.push_back(std::vector<cycle_node>());
        const uint32_t index = static_cast<uint32_t>(variables.size()) - 1U;
        public_inputs.emplace_back(index);
        return index;
    }

    virtual void set_public_input(const uint32_t witness_index)
    {
        bool does_not_exist = true;
        for (size_t i = 0; i < public_inputs.size(); ++i) {
            does_not_exist = does_not_exist && (public_inputs[i] != witness_index);
        }
        if (does_not_exist) {
            public_inputs.emplace_back(witness_index);
        }
    }

    virtual void assert_equal(const uint32_t a_idx,
                              const uint32_t b_idx,
                              std::string const& msg = "assert equal failed");

    template <size_t program_width> void compute_wire_copy_cycles();
    template <size_t program_width, bool with_tags = false> void compute_sigma_permutations(proving_key* key);

    void add_selector(polynomial& small, const std::string& tag, bool preserve_lagrange_base = false)
    {
        if (preserve_lagrange_base) {
            polynomial lagrange_base(small, circuit_proving_key->n);
            circuit_proving_key->constraint_selectors_lagrange_base.insert({ tag, std::move(lagrange_base) });
        }
        small.ifft(circuit_proving_key->small_domain);
        polynomial large(small, circuit_proving_key->n * 4);
        large.coset_fft(circuit_proving_key->large_domain);
        circuit_proving_key->constraint_selectors.insert({ tag, std::move(small) });
        circuit_proving_key->constraint_selector_ffts.insert({ tag + "_fft", std::move(large) });
    }

    size_t get_circuit_subgroup_size(const size_t num_gates)
    {
        size_t log2_n = static_cast<size_t>(numeric::get_msb(num_gates));
        if ((1UL << log2_n) != (num_gates)) {
            ++log2_n;
        }
        return 1UL << log2_n;
    }

    size_t get_num_public_inputs() const { return public_inputs.size(); }

  public:
    size_t n;
    std::vector<uint32_t> w_l;
    std::vector<uint32_t> w_r;
    std::vector<uint32_t> w_o;
    std::vector<uint32_t> w_4;
    std::vector<uint32_t> public_inputs;
    std::vector<barretenberg::fr> variables;
    std::vector<uint32_t> variable_index_map;
    std::vector<uint32_t> variable_tags;
    uint32_t current_tag = DUMMY_TAG;
    std::map<uint32_t, uint32_t> tau; // the permutation on variable tags;
    std::vector<std::vector<cycle_node>> wire_copy_cycles;

    std::shared_ptr<proving_key> circuit_proving_key;
    std::shared_ptr<verification_key> circuit_verification_key;

    bool computed_witness = false;
    std::shared_ptr<program_witness> witness;

    std::shared_ptr<ReferenceStringFactory> crs_factory_;
    size_t selector_num;
    std::vector<std::vector<barretenberg::fr>> selectors;
    std::vector<SelectorProperties> selector_properties;
    bool failed = false;
    std::string err;
    numeric::random::Engine* rand_engine;
};

extern template void ComposerBase::compute_wire_copy_cycles<3>();
extern template void ComposerBase::compute_wire_copy_cycles<4>();
extern template void ComposerBase::compute_sigma_permutations<3, false>(proving_key* key);
extern template void ComposerBase::compute_sigma_permutations<4, false>(proving_key* key);
extern template std::shared_ptr<program_witness> ComposerBase::compute_witness_base<standard_settings>();
extern template std::shared_ptr<program_witness> ComposerBase::compute_witness_base<turbo_settings>();
extern template void ComposerBase::compute_sigma_permutations<4, true>(proving_key* key);

} // namespace waffle<|MERGE_RESOLUTION|>--- conflicted
+++ resolved
@@ -114,43 +114,6 @@
         std::string name;
         bool use_mid_for_selectorfft = false;           // use middomain instead of large for selectorfft
         bool requires_lagrange_base_polynomial = false; // does the prover need the raw lagrange-base selector values?
-<<<<<<< HEAD
-
-        // constexpr SelectorProperties(const std::string& name,
-        //                              const bool use_mid_for_selectorfft = false,
-        //                              const bool requires_lagrange_base_polynomial = false)
-        //     : name(name)
-        //     , use_mid_for_selectorfft(use_mid_for_selectorfft)
-        //     , requires_lagrange_base_polynomial(requires_lagrange_base_polynomial)
-        // {}
-
-        // constexpr SelectorProperties(const SelectorProperties& other)
-        //     : name(other.name)
-        //     , use_mid_for_selectorfft(other.use_mid_for_selectorfft)
-        //     , requires_lagrange_base_polynomial(other.requires_lagrange_base_polynomial){};
-
-        // constexpr SelectorProperties(SelectorProperties&& other)
-        //     : name(other.name)
-        //     , use_mid_for_selectorfft(other.use_mid_for_selectorfft)
-        //     , requires_lagrange_base_polynomial(other.requires_lagrange_base_polynomial){};
-
-        // constexpr SelectorProperties& operator=(const SelectorProperties& other)
-        // {
-        //     name = other.name;
-        //     use_mid_for_selectorfft = other.use_mid_for_selectorfft;
-        //     requires_lagrange_base_polynomial = other.requires_lagrange_base_polynomial;
-        //     return *this;
-        // };
-
-        // constexpr SelectorProperties& operator=(SelectorProperties&& other)
-        // {
-        //     name = other.name;
-        //     use_mid_for_selectorfft = other.use_mid_for_selectorfft;
-        //     requires_lagrange_base_polynomial = other.requires_lagrange_base_polynomial;
-        //     return *this;
-        // };
-=======
->>>>>>> aa77eed2
     };
 
     static constexpr uint32_t REAL_VARIABLE = UINT32_MAX;
@@ -198,10 +161,7 @@
         , selector_num(selector_num)
         , selectors(selector_num)
         , selector_properties(selector_properties)
-<<<<<<< HEAD
-=======
         , rand_engine(nullptr)
->>>>>>> aa77eed2
     {
         for (auto& p : selectors) {
             p.reserve(size_hint);
@@ -216,10 +176,7 @@
         , selector_num(selector_num)
         , selectors(selector_num)
         , selector_properties(selector_properties)
-<<<<<<< HEAD
-=======
         , rand_engine(nullptr)
->>>>>>> aa77eed2
     {
         for (auto& p : selectors) {
             p.reserve(size_hint);
@@ -237,10 +194,7 @@
         , selector_num(p_key ? p_key->constraint_selectors.size() : selector_num)
         , selectors(selector_num)
         , selector_properties(selector_properties)
-<<<<<<< HEAD
-=======
         , rand_engine(nullptr)
->>>>>>> aa77eed2
     {
         for (auto& p : selectors) {
             p.reserve(size_hint);
