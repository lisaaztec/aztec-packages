#pragma once
#include "barretenberg/serialize/msgpack.hpp"
#include "barretenberg/serialize/msgpack_apply.hpp"
#include <iomanip>
#include <map>
#include <memory>
#include <optional>
#include <ostream>
#include <vector>
<<<<<<< HEAD
=======

// clang-format off
// disabling the following style guides:
// cert-dcl58-cpp , restricts modifying the standard library. We need to do this for portable serialization methods
// NOLINTBEGIN(cert-dcl58-cpp)
// clang-format on
>>>>>>> 69896e2c

namespace serialize {
/**
 * @brief Helper method for streaming msgpack values, specialized for shared_ptr
 */
template <typename T> void _msgpack_stream_write(std::ostream& os, const std::shared_ptr<T>& field)
{
    using namespace serialize;
    os << *field;
}
/**
 * @brief Helper method for streaming msgpack values, normal case
 */
inline void _msgpack_stream_write(std::ostream& os, const auto& field)
{
    using namespace serialize;
    os << field;
}
/**
 * @brief Recursive helper method for streaming msgpack key value pairs, base case
 */
inline void _msgpack_stream_write_key_value_pairs(std::ostream& os)
{
    // base case
    (void)os; // unused
}
/**
 * @brief Recursive helper method for streaming msgpack key value pairs, default arg case
 */
inline void _msgpack_stream_write_key_value_pairs(std::ostream& os,
                                                  const std::string& key,
                                                  const auto& value,
                                                  const auto&... rest)
{
    os << key << ": ";
    _msgpack_stream_write(os, value);
    os << '\n';
    _msgpack_stream_write_key_value_pairs(os, rest...); // NOLINT
}
/**
 * @brief Recursive helper method for streaming msgpack key value pairs, msgpack arg case
 * We add a new line as this was the previous output captured in snapshot tests.
 * TODO(AD): Ideally some tab indenting?
 */
inline void _msgpack_stream_write_key_value_pairs(std::ostream& os,
                                                  const std::string& key,
                                                  const msgpack_concepts::HasMsgPack auto& value,
                                                  const auto&... rest)
{
    os << key << ":\n";
    _msgpack_stream_write(os, value);
    os << '\n';
    _msgpack_stream_write_key_value_pairs(os, rest...); // NOLINT
}
} // namespace serialize

namespace std {
/**
 * @brief Automatically derived stream operator for any object that defines .msgpack() (implicitly defined by
 * MSGPACK_FIELDS). Note this is duplicated as it must be seen in both std and global namespaces.
 * @param os The stream to write to.
 * @param obj The object to write.
 */
template <msgpack_concepts::HasMsgPack T> std::ostream& operator<<(std::ostream& os, const T& obj)
{
    // We must use const_cast as our method is meant to be polymorphic over const, but there's no such concept in C++
    // NOLINTNEXTLINE(cppcoreguidelines-pro-type-const-cast)
    const_cast<T&>(obj).msgpack([&](auto&... key_value_pairs) {
        // apply 'operator<<' to each object field
        serialize::_msgpack_stream_write_key_value_pairs(os, key_value_pairs...);
    });
    return os;
}

inline std::ostream& operator<<(std::ostream& os, std::vector<uint8_t> const& arr)
{
    std::ios_base::fmtflags f(os.flags());
    os << "[" << std::hex << std::setfill('0');
    for (auto byte : arr) {
        os << ' ' << std::setw(2) << +static_cast<unsigned char>(byte);
    }
    os << " ]";
    os.flags(f);
    return os;
}

template <std::integral T, typename A> inline std::ostream& operator<<(std::ostream& os, std::vector<T, A> const& arr)
{
    os << "[";
    for (auto element : arr) {
        os << ' ' << element;
    }
    os << " ]";
    return os;
}

template <typename T, typename A>
requires(!std::integral<T>) inline std::ostream& operator<<(std::ostream& os, std::vector<T, A> const& arr)
{
    os << "[\n";
    for (auto element : arr) {
        os << ' ' << element << '\n';
    }
    os << "]";
    return os;
}

template <size_t S> inline std::ostream& operator<<(std::ostream& os, std::array<uint8_t, S> const& arr)
{
    std::ios_base::fmtflags f(os.flags());
    os << "[" << std::hex << std::setfill('0');
    for (auto byte : arr) {
        os << ' ' << std::setw(2) << +static_cast<unsigned char>(byte);
    }
    os << " ]";
    os.flags(f);
    return os;
}

template <typename T, size_t S> inline std::ostream& operator<<(std::ostream& os, std::array<T, S> const& arr)
{
    std::ios_base::fmtflags f(os.flags());
    os << "[" << std::hex << std::setfill('0');
    for (auto element : arr) {
        os << ' ' << element;
    }
    os << " ]";
    os.flags(f);
    return os;
}

template <typename T, typename U> inline std::ostream& operator<<(std::ostream& os, std::pair<T, U> const& pair)
{
    os << "(" << pair.first << ", " << pair.second << ")";
    return os;
}

template <typename T> inline std::ostream& operator<<(std::ostream& os, std::optional<T> const& opt)
{
    return opt ? os << *opt : os << "std::nullopt";
}

template <typename T, typename U> inline std::ostream& operator<<(std::ostream& os, std::map<T, U> const& map)
{
    os << "[\n";
    for (const auto& elem : map) {
        os << " " << elem.first << ": " << elem.second << "\n";
    }
    os << "]";
    return os;
}
<<<<<<< HEAD
} // namespace std
=======
} // namespace std

// NOLINTEND(cert-dcl58-cpp)
>>>>>>> 69896e2c
<|MERGE_RESOLUTION|>--- conflicted
+++ resolved
@@ -7,15 +7,12 @@
 #include <optional>
 #include <ostream>
 #include <vector>
-<<<<<<< HEAD
-=======
 
 // clang-format off
 // disabling the following style guides:
 // cert-dcl58-cpp , restricts modifying the standard library. We need to do this for portable serialization methods
 // NOLINTBEGIN(cert-dcl58-cpp)
 // clang-format on
->>>>>>> 69896e2c
 
 namespace serialize {
 /**
@@ -167,10 +164,6 @@
     os << "]";
     return os;
 }
-<<<<<<< HEAD
-} // namespace std
-=======
 } // namespace std
 
-// NOLINTEND(cert-dcl58-cpp)
->>>>>>> 69896e2c
+// NOLINTEND(cert-dcl58-cpp)