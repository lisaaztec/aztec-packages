import { AztecAddress } from '@aztec/foundation/aztec-address';
import { EthAddress } from '@aztec/foundation/eth-address';
import { mapTuple, numToUInt32BE } from '@aztec/foundation/serialize';
import { computeCallStackItemHash } from '../abis/abis.js';
import {
  TxContext,
  ContractDeploymentData,
  PrivateHistoricTreeRoots,
  CombinedHistoricTreeRoots,
  CombinedConstantData,
  PublicDataUpdateRequest,
  PublicDataRead,
  ContractStorageUpdateRequest,
  ContractStorageRead,
  CombinedAccumulatedData,
  range,
  KERNEL_NEW_COMMITMENTS_LENGTH,
  KERNEL_NEW_NULLIFIERS_LENGTH,
  KERNEL_PRIVATE_CALL_STACK_LENGTH,
  Fr,
  KERNEL_PUBLIC_CALL_STACK_LENGTH,
  KERNEL_NEW_L2_TO_L1_MSGS_LENGTH,
  KERNEL_NEW_CONTRACTS_LENGTH,
  KERNEL_OPTIONALLY_REVEALED_DATA_LENGTH,
  KERNEL_PUBLIC_DATA_UPDATE_REQUESTS_LENGTH,
  KERNEL_PUBLIC_DATA_READS_LENGTH,
  NewContractData,
  OptionallyRevealedData,
  FunctionData,
  AggregationObject,
  G1AffineElement,
  Fq,
  CallContext,
  PublicCircuitPublicInputs,
  ARGS_LENGTH,
  RETURN_VALUES_LENGTH,
  PUBLIC_CALL_STACK_LENGTH,
  NEW_L2_TO_L1_MSGS_LENGTH,
  KernelCircuitPublicInputs,
  PublicCallRequest,
  MembershipWitness,
  VerificationKey,
  ComposerType,
  PreviousKernelData,
  Proof,
  VK_TREE_HEIGHT,
  PrivateKernelInputsInit,
  PrivateKernelInputsInner,
  PublicCallStackItem,
  PublicCallData,
  CircuitsWasm,
  WitnessedPublicCallData,
  PUBLIC_DATA_TREE_HEIGHT,
  PublicKernelInputs,
  PublicKernelInputsNoPreviousKernel,
  SignedTxRequest,
  TxRequest,
  PrivateCallData,
  PRIVATE_CALL_STACK_LENGTH,
  FUNCTION_TREE_HEIGHT,
  CONTRACT_TREE_HEIGHT,
  PrivateCallStackItem,
  PrivateCircuitPublicInputs,
  NEW_COMMITMENTS_LENGTH,
  NEW_NULLIFIERS_LENGTH,
  ConstantBaseRollupData,
  AppendOnlyTreeSnapshot,
  EcdsaSignature,
  BaseOrMergeRollupPublicInputs,
  RollupTypes,
  PreviousRollupData,
  ROLLUP_VK_TREE_HEIGHT,
  RootRollupInputs,
  PRIVATE_DATA_TREE_ROOTS_TREE_HEIGHT,
  CONTRACT_TREE_ROOTS_TREE_HEIGHT,
  NUMBER_OF_L1_L2_MESSAGES_PER_ROLLUP,
  L1_TO_L2_MESSAGES_SIBLING_PATH_LENGTH,
  L1_TO_L2_MESSAGES_ROOTS_TREE_HEIGHT,
  RootRollupPublicInputs,
  MergeRollupInputs,
  BaseRollupInputs,
  NullifierLeafPreimage,
  NULLIFIER_TREE_HEIGHT,
  PRIVATE_DATA_TREE_HEIGHT,
  makeTuple,
  makeHalfFullTuple,
} from '../index.js';

/**
 * Creates an arbitrary tx context with the given seed.
 * @param seed - The seed to use for generating the tx context.
 * @returns A tx context.
 */
export function makeTxContext(seed: number): TxContext {
  const deploymentData = new ContractDeploymentData(fr(seed), fr(seed + 1), fr(seed + 2), makeEthAddress(seed + 3));
  return new TxContext(false, false, true, deploymentData);
}

/**
 * Creates an arbitrary private historic tree roots object with the given seed.
 * @param seed - The seed to use for generating the private historic tree roots.
 * @returns A private historic tree roots object.
 */
export function makePrivateHistoricTreeRoots(seed: number): PrivateHistoricTreeRoots {
  return new PrivateHistoricTreeRoots(fr(seed), fr(seed + 1), fr(seed + 2), fr(seed + 3), fr(seed + 4));
}

/**
 * Creates an arbitrary combined historic tree roots object from the given seed.
 * Note: "Combined" indicates that it's the combined output of both private and public circuit flows.
 * @param seed - The seed to use for generating the combined historic tree roots.
 * @returns A combined historic tree roots object.
 */
export function makeCombinedHistoricTreeRoots(seed: number): CombinedHistoricTreeRoots {
  return new CombinedHistoricTreeRoots(makePrivateHistoricTreeRoots(seed));
}

/**
 * Creates arbitrary constant data with the given seed.
 * @param seed - The seed to use for generating the constant data.
 * @returns A constant data object.
 */
export function makeConstantData(seed = 1): CombinedConstantData {
  return new CombinedConstantData(makeCombinedHistoricTreeRoots(seed), makeTxContext(seed + 4));
}

/**
 * Creates arbitrary selector from the given seed.
 * @param seed - The seed to use for generating the selector.
 * @returns A selector.
 */
export function makeSelector(seed: number): Buffer {
  const buffer = Buffer.alloc(4);
  buffer.writeUInt32BE(seed, 0);
  return buffer;
}

/**
 * Creates arbitrary public data update request.
 * @param seed - The seed to use for generating the public data update request.
 * @returns A public data update request.
 */
export function makePublicDataUpdateRequest(seed = 1): PublicDataUpdateRequest {
  return new PublicDataUpdateRequest(fr(seed), fr(seed + 1), fr(seed + 2));
}

/**
 * Creates empty public data update request.
 * @returns An empty public data update request.
 */
export function makeEmptyPublicDataUpdateRequest(): PublicDataUpdateRequest {
  return new PublicDataUpdateRequest(fr(0), fr(0), fr(0));
}

/**
 * Creates arbitrary public data read.
 * @param seed - The seed to use for generating the public data read.
 * @returns A public data read.
 */
export function makePublicDataRead(seed = 1): PublicDataRead {
  return new PublicDataRead(fr(seed), fr(seed + 1));
}

/**
 * Creates empty public data read.
 * @returns An empty public data read.
 */
export function makeEmptyPublicDataRead(): PublicDataRead {
  return new PublicDataRead(fr(0), fr(0));
}

/**
 * Creates arbitrary contract storage update request.
 * @param seed - The seed to use for generating the contract storage update request.
 * @returns A contract storage update request.
 */
export function makeContractStorageUpdateRequest(seed = 1): ContractStorageUpdateRequest {
  return new ContractStorageUpdateRequest(fr(seed), fr(seed + 1), fr(seed + 2));
}

/**
 * Creates arbitrary contract storage read.
 * @param seed - The seed to use for generating the contract storage read.
 * @returns A contract storage read.
 */
export function makeContractStorageRead(seed = 1): ContractStorageRead {
  return new ContractStorageRead(fr(seed), fr(seed + 1));
}

/**
 * Creates empty accumulated data.
 * @param seed - The seed to use for generating the accumulated data.
 * @returns An empty accumulated data.
 */
export function makeEmptyAccumulatedData(seed = 1, full = false): CombinedAccumulatedData {
  const tupleGenerator = full ? makeTuple : makeHalfFullTuple;

  return new CombinedAccumulatedData(
    makeAggregationObject(seed),
    tupleGenerator(KERNEL_NEW_COMMITMENTS_LENGTH, fr, seed + 0x100),
    tupleGenerator(KERNEL_NEW_NULLIFIERS_LENGTH, fr, seed + 0x200),
    tupleGenerator(KERNEL_PRIVATE_CALL_STACK_LENGTH, Fr.zero), // private call stack must be empty
    tupleGenerator(KERNEL_PUBLIC_CALL_STACK_LENGTH, fr, seed + 0x400),
    tupleGenerator(KERNEL_NEW_L2_TO_L1_MSGS_LENGTH, fr, seed + 0x500),
<<<<<<< HEAD
    tupleGenerator(KERNEL_NEW_CONTRACTS_LENGTH, makeNewContractData, seed + 0x600),
    tupleGenerator(KERNEL_OPTIONALLY_REVEALED_DATA_LENGTH, makeOptionallyRevealedData, seed + 0x700),
    tupleGenerator(KERNEL_PUBLIC_DATA_UPDATE_REQUESTS_LENGTH, makeEmptyPublicDataUpdateRequest, seed + 0x800),
    tupleGenerator(KERNEL_PUBLIC_DATA_READS_LENGTH, makeEmptyPublicDataRead, seed + 0x900),
=======
    tupleGenerator(2, fr, seed + 0x600), // encrypted logs hash
    tupleGenerator(2, fr, seed + 0x700), // unencrypted logs hash
    fr(seed + 0x800), // encrypted_log_preimages_length
    fr(seed + 0x900), // unencrypted_log_preimages_length
    tupleGenerator(KERNEL_NEW_CONTRACTS_LENGTH, makeNewContractData, seed + 0xa00),
    tupleGenerator(KERNEL_OPTIONALLY_REVEALED_DATA_LENGTH, makeOptionallyRevealedData, seed + 0xb00),
    tupleGenerator(KERNEL_PUBLIC_DATA_UPDATE_REQUESTS_LENGTH, makeEmptyPublicDataUpdateRequest, seed + 0xc00),
    tupleGenerator(KERNEL_PUBLIC_DATA_READS_LENGTH, makeEmptyPublicDataRead, seed + 0xd00),
>>>>>>> 4ed27be3
  );
}

/**
 * Creates arbitrary accumulated data.
 * @param seed - The seed to use for generating the accumulated data.
 * @returns An accumulated data.
 */
export function makeAccumulatedData(seed = 1, full = false): CombinedAccumulatedData {
  const tupleGenerator = full ? makeTuple : makeHalfFullTuple;

  return new CombinedAccumulatedData(
    makeAggregationObject(seed),
    tupleGenerator(KERNEL_NEW_COMMITMENTS_LENGTH, fr, seed + 0x100),
    tupleGenerator(KERNEL_NEW_NULLIFIERS_LENGTH, fr, seed + 0x200),
    tupleGenerator(KERNEL_PRIVATE_CALL_STACK_LENGTH, fr, seed + 0x300),
    tupleGenerator(KERNEL_PUBLIC_CALL_STACK_LENGTH, fr, seed + 0x400),
    tupleGenerator(KERNEL_NEW_L2_TO_L1_MSGS_LENGTH, fr, seed + 0x500),
<<<<<<< HEAD
    tupleGenerator(KERNEL_NEW_CONTRACTS_LENGTH, makeNewContractData, seed + 0x600),
    tupleGenerator(KERNEL_OPTIONALLY_REVEALED_DATA_LENGTH, makeOptionallyRevealedData, seed + 0x700),
    tupleGenerator(KERNEL_PUBLIC_DATA_UPDATE_REQUESTS_LENGTH, makePublicDataUpdateRequest, seed + 0x800),
    tupleGenerator(KERNEL_PUBLIC_DATA_READS_LENGTH, makePublicDataRead, seed + 0x900),
=======
    tupleGenerator(2, fr, seed + 0x600), // encrypted logs hash
    tupleGenerator(2, fr, seed + 0x700), // unencrypted logs hash
    fr(seed + 0x800), // encrypted_log_preimages_length
    fr(seed + 0x900), // unencrypted_log_preimages_length
    tupleGenerator(KERNEL_NEW_CONTRACTS_LENGTH, makeNewContractData, seed + 0xa00),
    tupleGenerator(KERNEL_OPTIONALLY_REVEALED_DATA_LENGTH, makeOptionallyRevealedData, seed + 0xb00),
    tupleGenerator(KERNEL_PUBLIC_DATA_UPDATE_REQUESTS_LENGTH, makePublicDataUpdateRequest, seed + 0xc00),
    tupleGenerator(KERNEL_PUBLIC_DATA_READS_LENGTH, makePublicDataRead, seed + 0xd00),
>>>>>>> 4ed27be3
  );
}

/**
 * Creates arbitrary contract data.
 * @param seed - The seed to use for generating the contract data.
 * @returns A contract data.
 */
export function makeNewContractData(seed = 1): NewContractData {
  return new NewContractData(makeAztecAddress(seed), makeEthAddress(seed + 1), fr(seed + 2));
}

/**
 * Creates arbitrary optionally revealed data.
 * @param seed - The seed to use for generating the optionally revealed data.
 * @returns An optionally revealed data.
 */
export function makeOptionallyRevealedData(seed = 1): OptionallyRevealedData {
  return new OptionallyRevealedData(
    fr(seed),
    new FunctionData(makeSelector(seed + 1), true, true),
    fr(seed + 2),
    makeEthAddress(seed + 3),
    true,
    false,
    true,
    false,
  );
}

/**
 * Creates arbitrary aggregation object.
 * @param seed - The seed to use for generating the aggregation object.
 * @returns An aggregation object.
 */
export function makeAggregationObject(seed = 1): AggregationObject {
  return new AggregationObject(
    new G1AffineElement(new Fq(BigInt(seed)), new Fq(BigInt(seed + 1))),
    new G1AffineElement(new Fq(BigInt(seed + 0x100)), new Fq(BigInt(seed + 0x101))),
    makeTuple(4, fr, seed + 2),
    range(6, seed + 6),
  );
}

/**
 * Creates arbitrary call context.
 * @param seed - The seed to use for generating the call context.
 * @param storageContractAddress - The storage contract address set on the call context.
 * @returns A call context.
 */
export function makeCallContext(seed = 0, storageContractAddress = makeAztecAddress(seed + 1)): CallContext {
  return new CallContext(makeAztecAddress(seed), storageContractAddress, makeEthAddress(seed + 2), false, false, false);
}

/**
 * Creates arbitrary public circuit public inputs.
 * @param seed - The seed to use for generating the public circuit public inputs.
 * @param storageContractAddress - The storage contract address set on the call context.
 * @returns Public circuit public inputs.
 */
export function makePublicCircuitPublicInputs(
  seed = 0,
  storageContractAddress?: AztecAddress,
  full = false
): PublicCircuitPublicInputs {
  const tupleGenerator = full ? makeTuple : makeHalfFullTuple;

  return new PublicCircuitPublicInputs(
    makeCallContext(seed, storageContractAddress),
    fr(seed + 0x100),
<<<<<<< HEAD
    tupleGenerator(RETURN_VALUES_LENGTH, fr, seed + 0x200),
    tupleGenerator(EMITTED_EVENTS_LENGTH, fr, seed + 0x300),
    tupleGenerator(KERNEL_PUBLIC_DATA_UPDATE_REQUESTS_LENGTH, makeContractStorageUpdateRequest, seed + 0x400),
    tupleGenerator(KERNEL_PUBLIC_DATA_READS_LENGTH, makeContractStorageRead, seed + 0x500),
    tupleGenerator(PUBLIC_CALL_STACK_LENGTH, fr, seed + 0x600),
    tupleGenerator(NEW_COMMITMENTS_LENGTH, fr, seed + 0x700),
    tupleGenerator(NEW_L2_TO_L1_MSGS_LENGTH, fr, seed + 0x800),
    fr(seed + 0x900),
    makeAztecAddress(seed + 0xa01),
=======
    makeTuple(RETURN_VALUES_LENGTH, fr, seed + 0x200),
    makeTuple(KERNEL_PUBLIC_DATA_UPDATE_REQUESTS_LENGTH, makeContractStorageUpdateRequest, seed + 0x300),
    makeTuple(KERNEL_PUBLIC_DATA_READS_LENGTH, makeContractStorageRead, seed + 0x400),
    makeTuple(PUBLIC_CALL_STACK_LENGTH, fr, seed + 0x500),
    makeTuple(NEW_L2_TO_L1_MSGS_LENGTH, fr, seed + 0x600),
    fr(seed + 0x700),
    makeAztecAddress(seed + 0x800),
>>>>>>> 4ed27be3
  );
}

/**
 * Creates empty kernel circuit public inputs.
 * @param seed - The seed to use for generating the kernel circuit public inputs.
 * @returns Empty kernel circuit public inputs.
 */
export function makeEmptyKernelPublicInputs(seed = 1): KernelCircuitPublicInputs {
  return new KernelCircuitPublicInputs(makeEmptyAccumulatedData(seed), makeConstantData(seed + 0x100), true);
}

/**
 * Creates arbitrary kernel circuit public inputs.
 * @param seed - The seed to use for generating the kernel circuit public inputs.
 * @returns Kernel circuit public inputs.
 */
export function makeKernelPublicInputs(seed = 1): KernelCircuitPublicInputs {
  return new KernelCircuitPublicInputs(makeAccumulatedData(seed, true), makeConstantData(seed + 0x100), true);
}

/**
 * Creates a public call request for testing.
 * @param seed - The seed.
 * @returns Public call request.
 */
export function makePublicCallRequest(seed = 1): PublicCallRequest {
  return new PublicCallRequest(
    makeAztecAddress(seed),
    new FunctionData(makeSelector(seed + 0x1), false, false),
    makeCallContext(seed + 0x2),
    makeTuple(ARGS_LENGTH, fr, seed + 0x10),
  );
}

/**
 * Creates a uint8 vector of a given size filled with a given value.
 * @param size - The size of the vector.
 * @param fill - The value to fill the vector with.
 * @returns A uint8 vector.
 */
export function makeDynamicSizeBuffer(size: number, fill: number) {
  return new Proof(Buffer.alloc(size, fill));
}

/**
 * Creates arbitrary/mocked membership witness where the sibling paths is an array of fields in an ascending order starting from `start`.
 * @param size - The size of the membership witness.
 * @param start - The start of the membership witness.
 * @returns A membership witness.
 */
export function makeMembershipWitness<N extends number>(size: N, start: number): MembershipWitness<N> {
  return new MembershipWitness(size, BigInt(start), makeTuple(size, fr, start));
}

/**
 * Creates arbitrary/mocked verification key.
 * @returns A verification key.
 */
export function makeVerificationKey(): VerificationKey {
  return new VerificationKey(
    ComposerType.STANDARD,
    101, // arbitrary
    102, // arbitrary,
    {
      A: new G1AffineElement(fr(0x200), fr(0x300)),
    },
    /* recursive proof */ true,
    range(5, 400),
  );
}

/**
 * Makes arbitrary previous kernel data.
 * @param seed - The seed to use for generating the previous kernel data.
 * @param kernelPublicInputs - The kernel public inputs to use for generating the previous kernel data.
 * @returns A previous kernel data.
 */
export function makePreviousKernelData(seed = 1, kernelPublicInputs?: KernelCircuitPublicInputs): PreviousKernelData {
  return new PreviousKernelData(
    kernelPublicInputs ?? makeKernelPublicInputs(seed),
    new Proof(Buffer.alloc(16, seed + 0x80)),
    makeVerificationKey(),
    0x42,
    makeTuple(VK_TREE_HEIGHT, fr, 0x1000),
  );
}

/**
 * Makes arbitrary proof.
 * @param seed - The seed to use for generating/mocking the proof.
 * @returns A proof.
 */
export function makeProof(seed = 1) {
  return makeDynamicSizeBuffer(16, seed);
}

/**
 * Makes arbitrary private kernel inputs - initial call.
 * @param seed - The seed to use for generating the private kernel inputs.
 * @returns Private kernel inputs.
 */
export function makePrivateKernelInputsInit(seed = 1): PrivateKernelInputsInit {
  return new PrivateKernelInputsInit(makeSignedTxRequest(seed), makePrivateCallData(seed + 0x1000));
}

/**
 * Makes arbitrary private kernel inputs - inner call.
 * @param seed - The seed to use for generating the private kernel inputs.
 * @returns Private kernel inputs.
 */
export function makePrivateKernelInputsInner(seed = 1): PrivateKernelInputsInner {
  return new PrivateKernelInputsInner(makePreviousKernelData(seed), makePrivateCallData(seed + 0x1000));
}

/**
 * Makes arbitrary public call stack item.
 * @param seed - The seed to use for generating the public call stack item.
 * @returns A public call stack item.
 */
export function makePublicCallStackItem(seed = 1, full = false): PublicCallStackItem {
  const callStackItem = new PublicCallStackItem(
    makeAztecAddress(seed),
    // in the public kernel, function can't be a constructor or private
    new FunctionData(makeSelector(seed + 0x1), false, false),
    makePublicCircuitPublicInputs(seed + 0x10, undefined, full),
    false,
  );
  callStackItem.publicInputs.callContext.storageContractAddress = callStackItem.contractAddress;
  return callStackItem;
}

/**
 * Makes arbitrary public call data.
 * @param seed - The seed to use for generating the public call data.
 * @returns A public call data.
 */
export async function makePublicCallData(seed = 1, full = false): Promise<PublicCallData> {

  const publicCallData = new PublicCallData(
    makePublicCallStackItem(seed, full),
    makeTuple(PUBLIC_CALL_STACK_LENGTH, makePublicCallStackItem, seed + 0x300),
    makeProof(),
    fr(seed + 1),
    fr(seed + 2),
  );
  // publicCallStack should be a hash of the preimages:
  const wasm = await CircuitsWasm.get();
  publicCallData.callStackItem.publicInputs.publicCallStack = mapTuple(
    publicCallData.publicCallStackPreimages,
    preimage => computeCallStackItemHash(wasm!, preimage),
  );

  // one kernel circuit call can have several methods in call stack. But all of them should have the same msg.sender - set these correctly in the preimages!
  for (let i = 0; i < publicCallData.publicCallStackPreimages.length; i++) {
    const isDelegateCall = publicCallData.publicCallStackPreimages[i].publicInputs.callContext.isDelegateCall;
    publicCallData.publicCallStackPreimages[i].publicInputs.callContext.msgSender = isDelegateCall
      ? publicCallData.callStackItem.publicInputs.callContext.msgSender
      : publicCallData.callStackItem.contractAddress;
  }

  // set the storage address for each call on the stack (handle delegatecall case)
  for (let i = 0; i < publicCallData.publicCallStackPreimages.length; i++) {
    const isDelegateCall = publicCallData.publicCallStackPreimages[i].publicInputs.callContext.isDelegateCall;
    publicCallData.publicCallStackPreimages[i].publicInputs.callContext.storageContractAddress = isDelegateCall
      ? publicCallData.callStackItem.publicInputs.callContext.storageContractAddress
      : publicCallData.publicCallStackPreimages[i].contractAddress;
  }

  return publicCallData;
}

/**
 * Makes arbitrary witnessed public call data.
 * @param seed - The seed to use for generating the witnessed public call data.
 * @returns A witnessed public call data.
 */
export async function makeWitnessedPublicCallData(seed = 1): Promise<WitnessedPublicCallData> {
  return new WitnessedPublicCallData(
    await makePublicCallData(seed),
    range(KERNEL_PUBLIC_DATA_UPDATE_REQUESTS_LENGTH, seed + 0x100).map(x =>
      makeMembershipWitness(PUBLIC_DATA_TREE_HEIGHT, x),
    ),
    makeTuple(KERNEL_PUBLIC_DATA_READS_LENGTH, x => makeMembershipWitness(PUBLIC_DATA_TREE_HEIGHT, x), seed + 0x200),
    fr(seed + 0x300),
  );
}

/**
 * Makes arbitrary public kernel inputs.
 * @param seed - The seed to use for generating the public kernel inputs.
 * @returns Public kernel inputs.
 */
export async function makePublicKernelInputs(seed = 1): Promise<PublicKernelInputs> {
  return new PublicKernelInputs(makePreviousKernelData(seed), await makePublicCallData(seed + 0x1000));
}

/**
 * Makes arbitrary public kernel inputs with empty output.
 * @param seed - The seed to use for generating the public kernel inputs.
 * @returns Public kernel inputs.
 */
export async function makePublicKernelInputsWithEmptyOutput(seed = 1): Promise<PublicKernelInputs> {
  const kernelCircuitPublicInputs = makeEmptyKernelPublicInputs(seed);
  const publicKernelInputs = new PublicKernelInputs(
    makePreviousKernelData(seed, kernelCircuitPublicInputs),
    await makePublicCallData(seed + 0x1000),
  );
  //Set the call stack item for this circuit iteration at the top of the call stack
  const wasm = await CircuitsWasm.get();
  publicKernelInputs.previousKernel.publicInputs.end.publicCallStack[KERNEL_PUBLIC_CALL_STACK_LENGTH - 1] =
    computeCallStackItemHash(wasm, publicKernelInputs.publicCall.callStackItem);
  return publicKernelInputs;
}

/**
 * Makes arbitrary public kernel inputs with no previous kernel data.
 * @param seed - The seed to use for generating the public kernel inputs.
 * @returns Public kernel inputs.
 */
export async function makePublicKernelInputsNoKernelInput(seed = 1): Promise<PublicKernelInputsNoPreviousKernel> {
  return new PublicKernelInputsNoPreviousKernel(
    makeSignedTxRequest(seed),
    await makePublicCallData(seed + 0x100),
    makeCombinedHistoricTreeRoots(seed + 0x200),
  );
}

/**
 * Makes arbitrary signed tx request.
 * @param seed - The seed to use for generating the signed tx request.
 * @returns A signed tx request.
 */
export function makeSignedTxRequest(seed = 1): SignedTxRequest {
  return new SignedTxRequest(makeTxRequest(seed), makeEcdsaSignature(seed + 0x200));
}

/**
 * Makes arbitrary tx request.
 * @param seed - The seed to use for generating the tx request.
 * @returns A tx request.
 */
export function makeTxRequest(seed = 1): TxRequest {
  return TxRequest.from({
    from: makeAztecAddress(seed),
    to: makeAztecAddress(seed + 0x10),
    functionData: new FunctionData(makeSelector(seed + 0x100), true, true),
    argsHash: fr(seed + 0x200),
    nonce: fr(seed + 0x300),
    txContext: makeTxContext(seed + 0x400),
    chainId: fr(seed + 0x500),
  });
}

/**
 * Makes arbitrary private call data.
 * @param seed - The seed to use for generating the private call data.
 * @returns A private call data.
 */
export function makePrivateCallData(seed = 1): PrivateCallData {
  return PrivateCallData.from({
    callStackItem: makePrivateCallStackItem(seed),
    privateCallStackPreimages: makeTuple(PRIVATE_CALL_STACK_LENGTH, makePrivateCallStackItem, seed + 0x10),
    proof: new Proof(Buffer.alloc(16).fill(seed + 0x50)),
    vk: makeVerificationKey(),
    functionLeafMembershipWitness: makeMembershipWitness(FUNCTION_TREE_HEIGHT, seed + 0x30),
    contractLeafMembershipWitness: makeMembershipWitness(CONTRACT_TREE_HEIGHT, seed + 0x20),
    portalContractAddress: makeEthAddress(seed + 0x40),
    acirHash: fr(seed + 0x60),
  });
}

/**
 * Makes arbitrary private call stack item.
 * @param seed - The seed to use for generating the private call stack item.
 * @returns A private call stack item.
 */
export function makePrivateCallStackItem(seed = 1): PrivateCallStackItem {
  return new PrivateCallStackItem(
    makeAztecAddress(seed),
    new FunctionData(makeSelector(seed + 0x1), true, true),
    makePrivateCircuitPublicInputs(seed + 0x10),
  );
}

/**
 * Makes arbitrary private circuit public inputs.
 * @param seed - The seed to use for generating the private circuit public inputs.
 * @returns A private circuit public inputs.
 */
export function makePrivateCircuitPublicInputs(seed = 0): PrivateCircuitPublicInputs {
  return PrivateCircuitPublicInputs.from({
    callContext: new CallContext(
      makeAztecAddress(seed + 1),
      makeAztecAddress(seed + 2),
      new EthAddress(numToUInt32BE(seed + 3, /* eth address is 20 bytes */ 20)),
      true,
      true,
      true,
    ),
    argsHash: fr(seed + 0x100),
    returnValues: makeTuple(RETURN_VALUES_LENGTH, fr, seed + 0x300),
    newCommitments: makeTuple(NEW_COMMITMENTS_LENGTH, fr, seed + 0x400),
    newNullifiers: makeTuple(NEW_NULLIFIERS_LENGTH, fr, seed + 0x500),
    privateCallStack: makeTuple(PRIVATE_CALL_STACK_LENGTH, fr, seed + 0x600),
    publicCallStack: makeTuple(PUBLIC_CALL_STACK_LENGTH, fr, seed + 0x700),
    newL2ToL1Msgs: makeTuple(NEW_L2_TO_L1_MSGS_LENGTH, fr, seed + 0x800),
    encryptedLogsHash: makeTuple(2, fr, seed + 0x900),
    unencryptedLogsHash: makeTuple(2, fr, seed + 0xa00),
    encryptedLogPreimagesLength: fr(seed + 0xb00),
    unencryptedLogPreimagesLength: fr(seed + 0xc00),
    historicContractTreeRoot: fr(seed + 0xd00),
    historicPrivateDataTreeRoot: fr(seed + 0xe00),
    historicPrivateNullifierTreeRoot: fr(seed + 0xf00),
    historicL1ToL2MessagesTreeRoot: fr(seed + 0x1000),
    contractDeploymentData: makeContractDeploymentData(),
  });
}

/**
 * Makes arbitrary contract deployment data.
 * @param seed - The seed to use for generating the contract deployment data.
 * @returns A contract deployment data.
 */
export function makeContractDeploymentData(seed = 1) {
  return new ContractDeploymentData(fr(seed), fr(seed + 1), fr(seed + 2), new EthAddress(numToUInt32BE(seed + 3, 20)));
}

/**
 * Makes constant base rollup data.
 * @param seed - The seed to use for generating the constant base rollup data.
 * @returns A constant base rollup data.
 */
export function makeConstantBaseRollupData(seed = 1): ConstantBaseRollupData {
  return ConstantBaseRollupData.from({
    startTreeOfHistoricPrivateDataTreeRootsSnapshot: makeAppendOnlyTreeSnapshot(seed),
    startTreeOfHistoricContractTreeRootsSnapshot: makeAppendOnlyTreeSnapshot(seed + 0x100),
    startTreeOfHistoricL1ToL2MsgTreeRootsSnapshot: makeAppendOnlyTreeSnapshot(seed + 0x200),
    privateKernelVkTreeRoot: fr(seed + 0x301),
    publicKernelVkTreeRoot: fr(seed + 0x302),
    baseRollupVkHash: fr(seed + 0x303),
    mergeRollupVkHash: fr(seed + 0x304),
  });
}

/**
 * Makes arbitrary append only tree snapshot.
 * @param seed - The seed to use for generating the append only tree snapshot.
 * @returns An append only tree snapshot.
 */
export function makeAppendOnlyTreeSnapshot(seed = 1): AppendOnlyTreeSnapshot {
  return new AppendOnlyTreeSnapshot(fr(seed), seed);
}

/**
 * Makes arbitrary eth address.
 * @param seed - The seed to use for generating the eth address.
 * @returns An eth address.
 */
export function makeEthAddress(seed = 1): EthAddress {
  return new EthAddress(Buffer.alloc(20, seed));
}

/**
 * Creates a buffer of a given size filled with a given value.
 * @param size - The size of the buffer to create.
 * @param fill - The value to fill the buffer with.
 * @returns A buffer of a given size filled with a given value.
 */
export function makeBytes(size = 32, fill = 1): Buffer {
  return Buffer.alloc(size, fill);
}

/**
 * Makes arbitrary aztec address.
 * @param seed - The seed to use for generating the aztec address.
 * @returns An aztec address.
 */
export function makeAztecAddress(seed = 1): AztecAddress {
  return new AztecAddress(fr(seed).toBuffer());
}

/**
 * Makes arbitrary ecdsa signature.
 * @param seed - The seed to use for generating the ecdsa signature.
 * @returns An ecdsa signature.
 */
export function makeEcdsaSignature(seed = 1): EcdsaSignature {
  return new EcdsaSignature(Buffer.alloc(32, seed), Buffer.alloc(32, seed + 1), Buffer.alloc(1, seed + 2));
}

/**
 * Makes arbitrary base or merge rollup circuit public inputs.
 * @param seed - The seed to use for generating the base rollup circuit public inputs.
 * @returns A base or merge rollup circuit public inputs.
 */
export function makeBaseOrMergeRollupPublicInputs(seed = 0): BaseOrMergeRollupPublicInputs {
  return new BaseOrMergeRollupPublicInputs(
    RollupTypes.Base,
    new Fr(0n),
    makeAggregationObject(seed + 0x100),
    makeConstantBaseRollupData(seed + 0x200),
    makeAppendOnlyTreeSnapshot(seed + 0x300),
    makeAppendOnlyTreeSnapshot(seed + 0x400),
    makeAppendOnlyTreeSnapshot(seed + 0x500),
    makeAppendOnlyTreeSnapshot(seed + 0x600),
    makeAppendOnlyTreeSnapshot(seed + 0x700),
    makeAppendOnlyTreeSnapshot(seed + 0x800),
    fr(seed + 0x900),
    fr(seed + 0x1000),
    [fr(seed + 0x901), fr(seed + 0x902)],
  );
}

/**
 * Makes arbitrary previous rollup data.
 * @param seed - The seed to use for generating the previous rollup data.
 * @returns A previous rollup data.
 */
export function makePreviousRollupData(seed = 0): PreviousRollupData {
  return new PreviousRollupData(
    makeBaseOrMergeRollupPublicInputs(seed),
    makeDynamicSizeBuffer(16, seed + 0x50),
    makeVerificationKey(),
    seed + 0x110,
    makeMembershipWitness(ROLLUP_VK_TREE_HEIGHT, seed + 0x120),
  );
}

/**
 * Makes root rollup inputs.
 * @param seed - The seed to use for generating the root rollup inputs.
 * @returns A root rollup inputs.
 */
export function makeRootRollupInputs(seed = 0): RootRollupInputs {
  return new RootRollupInputs(
    [makePreviousRollupData(seed), makePreviousRollupData(seed + 0x1000)],
    makeTuple(PRIVATE_DATA_TREE_ROOTS_TREE_HEIGHT, fr, 0x2000),
    makeTuple(CONTRACT_TREE_ROOTS_TREE_HEIGHT, fr, 0x2100),
    makeTuple(NUMBER_OF_L1_L2_MESSAGES_PER_ROLLUP, fr, 0x2100),
    makeTuple(L1_TO_L2_MESSAGES_SIBLING_PATH_LENGTH, fr, 0x2100),
    makeTuple(L1_TO_L2_MESSAGES_ROOTS_TREE_HEIGHT, fr, 0x2100),
    makeAppendOnlyTreeSnapshot(seed + 0x2200),
    makeAppendOnlyTreeSnapshot(seed + 0x2300),
  );
}

/**
 * Makes root rollup public inputs.
 * @param seed - The seed to use for generating the root rollup public inputs.
 * @returns A root rollup public inputs.
 */
export function makeRootRollupPublicInputs(seed = 0): RootRollupPublicInputs {
  return RootRollupPublicInputs.from({
    endAggregationObject: makeAggregationObject(seed),
    startPrivateDataTreeSnapshot: makeAppendOnlyTreeSnapshot((seed += 0x100)),
    endPrivateDataTreeSnapshot: makeAppendOnlyTreeSnapshot((seed += 0x100)),
    startNullifierTreeSnapshot: makeAppendOnlyTreeSnapshot((seed += 0x100)),
    endNullifierTreeSnapshot: makeAppendOnlyTreeSnapshot((seed += 0x100)),
    startContractTreeSnapshot: makeAppendOnlyTreeSnapshot((seed += 0x100)),
    endContractTreeSnapshot: makeAppendOnlyTreeSnapshot((seed += 0x100)),
    startPublicDataTreeRoot: fr((seed += 0x100)),
    endPublicDataTreeRoot: fr((seed += 0x100)),
    startTreeOfHistoricPrivateDataTreeRootsSnapshot: makeAppendOnlyTreeSnapshot((seed += 0x100)),
    endTreeOfHistoricPrivateDataTreeRootsSnapshot: makeAppendOnlyTreeSnapshot((seed += 0x100)),
    startTreeOfHistoricContractTreeRootsSnapshot: makeAppendOnlyTreeSnapshot((seed += 0x100)),
    endTreeOfHistoricContractTreeRootsSnapshot: makeAppendOnlyTreeSnapshot((seed += 0x100)),
    startL1ToL2MessageTreeSnapshot: makeAppendOnlyTreeSnapshot((seed += 0x100)),
    endL1ToL2MessageTreeSnapshot: makeAppendOnlyTreeSnapshot((seed += 0x100)),
    startTreeOfHistoricL1ToL2MessageTreeRootsSnapshot: makeAppendOnlyTreeSnapshot((seed += 0x100)),
    endTreeOfHistoricL1ToL2MessageTreeRootsSnapshot: makeAppendOnlyTreeSnapshot((seed += 0x100)),
    calldataHash: [new Fr(1n), new Fr(2n)],
    l1ToL2MessagesHash: [new Fr(3n), new Fr(4n)],
  });
}

/**
 * Makes arbitrary merge rollup inputs.
 * @param seed - The seed to use for generating the merge rollup inputs.
 * @returns A merge rollup inputs.
 */
export function makeMergeRollupInputs(seed = 0): MergeRollupInputs {
  return new MergeRollupInputs([makePreviousRollupData(seed), makePreviousRollupData(seed + 0x1000)]);
}

/**
 * Makes arbitrary base rollup inputs.
 * @param seed - The seed to use for generating the base rollup inputs.
 * @returns A base rollup inputs.
 */
export function makeBaseRollupInputs(seed = 0): BaseRollupInputs {
  const kernelData: [PreviousKernelData, PreviousKernelData] = [
    makePreviousKernelData(seed + 0x100),
    makePreviousKernelData(seed + 0x200),
  ];

  const startPrivateDataTreeSnapshot = makeAppendOnlyTreeSnapshot(seed + 0x100);
  const startNullifierTreeSnapshot = makeAppendOnlyTreeSnapshot(seed + 0x200);
  const startContractTreeSnapshot = makeAppendOnlyTreeSnapshot(seed + 0x300);
  const startPublicDataTreeRoot = fr(seed + 0x400);

  const lowNullifierLeafPreimages = range(2 * KERNEL_NEW_NULLIFIERS_LENGTH, seed + 0x1000).map(
    x => new NullifierLeafPreimage(fr(x), fr(x + 0x100), x + 0x200),
  );

  const lowNullifierMembershipWitness = range(2 * KERNEL_NEW_NULLIFIERS_LENGTH, seed + 0x2000).map(x =>
    makeMembershipWitness(NULLIFIER_TREE_HEIGHT, x),
  );

  const newCommitmentsSubtreeSiblingPath = range(
    PRIVATE_DATA_TREE_HEIGHT - BaseRollupInputs.PRIVATE_DATA_SUBTREE_HEIGHT,
    seed + 0x3000,
  ).map(x => fr(x));

  const newNullifiersSubtreeSiblingPath = range(
    NULLIFIER_TREE_HEIGHT - BaseRollupInputs.NULLIFIER_SUBTREE_HEIGHT,
    seed + 0x4000,
  ).map(x => fr(x));

  const newContractsSubtreeSiblingPath = range(
    CONTRACT_TREE_HEIGHT - BaseRollupInputs.CONTRACT_SUBTREE_HEIGHT,
    seed + 0x5000,
  ).map(x => fr(x));

  const newPublicDataUpdateRequestsSiblingPaths = range(
    2 * KERNEL_PUBLIC_DATA_UPDATE_REQUESTS_LENGTH,
    seed + 0x6000,
  ).map(x => range(PUBLIC_DATA_TREE_HEIGHT, x).map(fr));

  const newPublicDataReadsSiblingPaths = range(2 * KERNEL_PUBLIC_DATA_READS_LENGTH, seed + 0x6000).map(x =>
    range(PUBLIC_DATA_TREE_HEIGHT, x).map(fr),
  );

  const historicPrivateDataTreeRootMembershipWitnesses: BaseRollupInputs['historicPrivateDataTreeRootMembershipWitnesses'] =
    [
      makeMembershipWitness(PRIVATE_DATA_TREE_ROOTS_TREE_HEIGHT, seed + 0x6000),
      makeMembershipWitness(PRIVATE_DATA_TREE_ROOTS_TREE_HEIGHT, seed + 0x7000),
    ];

  const historicContractsTreeRootMembershipWitnesses: BaseRollupInputs['historicContractsTreeRootMembershipWitnesses'] =
    [
      makeMembershipWitness(CONTRACT_TREE_ROOTS_TREE_HEIGHT, seed + 0x8000),
      makeMembershipWitness(CONTRACT_TREE_ROOTS_TREE_HEIGHT, seed + 0x9000),
    ];
  const historicL1ToL2MsgTreeRootMembershipWitnesses: BaseRollupInputs['historicL1ToL2MsgTreeRootMembershipWitnesses'] =
    [
      makeMembershipWitness(L1_TO_L2_MESSAGES_ROOTS_TREE_HEIGHT, seed + 0xa000),
      makeMembershipWitness(L1_TO_L2_MESSAGES_ROOTS_TREE_HEIGHT, seed + 0xb000),
    ];

  const constants = makeConstantBaseRollupData(0x100);

  return BaseRollupInputs.from({
    kernelData,
    lowNullifierMembershipWitness,
    startPrivateDataTreeSnapshot,
    startNullifierTreeSnapshot,
    startContractTreeSnapshot,
    startPublicDataTreeRoot,
    lowNullifierLeafPreimages,
    newCommitmentsSubtreeSiblingPath,
    newNullifiersSubtreeSiblingPath,
    newContractsSubtreeSiblingPath,
    newPublicDataUpdateRequestsSiblingPaths,
    newPublicDataReadsSiblingPaths,
    historicPrivateDataTreeRootMembershipWitnesses,
    historicContractsTreeRootMembershipWitnesses,
    historicL1ToL2MsgTreeRootMembershipWitnesses,
    constants,
  });
}

/**
 * TODO: Since the max value check is currently disabled this function is pointless. Should it be removed?
 * Test only. Easy to identify big endian field serialize.
 * @param n - The number.
 * @returns The field.
 */
export function fr(n: number): Fr {
  return new Fr(BigInt(n));
}<|MERGE_RESOLUTION|>--- conflicted
+++ resolved
@@ -202,12 +202,6 @@
     tupleGenerator(KERNEL_PRIVATE_CALL_STACK_LENGTH, Fr.zero), // private call stack must be empty
     tupleGenerator(KERNEL_PUBLIC_CALL_STACK_LENGTH, fr, seed + 0x400),
     tupleGenerator(KERNEL_NEW_L2_TO_L1_MSGS_LENGTH, fr, seed + 0x500),
-<<<<<<< HEAD
-    tupleGenerator(KERNEL_NEW_CONTRACTS_LENGTH, makeNewContractData, seed + 0x600),
-    tupleGenerator(KERNEL_OPTIONALLY_REVEALED_DATA_LENGTH, makeOptionallyRevealedData, seed + 0x700),
-    tupleGenerator(KERNEL_PUBLIC_DATA_UPDATE_REQUESTS_LENGTH, makeEmptyPublicDataUpdateRequest, seed + 0x800),
-    tupleGenerator(KERNEL_PUBLIC_DATA_READS_LENGTH, makeEmptyPublicDataRead, seed + 0x900),
-=======
     tupleGenerator(2, fr, seed + 0x600), // encrypted logs hash
     tupleGenerator(2, fr, seed + 0x700), // unencrypted logs hash
     fr(seed + 0x800), // encrypted_log_preimages_length
@@ -216,7 +210,6 @@
     tupleGenerator(KERNEL_OPTIONALLY_REVEALED_DATA_LENGTH, makeOptionallyRevealedData, seed + 0xb00),
     tupleGenerator(KERNEL_PUBLIC_DATA_UPDATE_REQUESTS_LENGTH, makeEmptyPublicDataUpdateRequest, seed + 0xc00),
     tupleGenerator(KERNEL_PUBLIC_DATA_READS_LENGTH, makeEmptyPublicDataRead, seed + 0xd00),
->>>>>>> 4ed27be3
   );
 }
 
@@ -235,12 +228,6 @@
     tupleGenerator(KERNEL_PRIVATE_CALL_STACK_LENGTH, fr, seed + 0x300),
     tupleGenerator(KERNEL_PUBLIC_CALL_STACK_LENGTH, fr, seed + 0x400),
     tupleGenerator(KERNEL_NEW_L2_TO_L1_MSGS_LENGTH, fr, seed + 0x500),
-<<<<<<< HEAD
-    tupleGenerator(KERNEL_NEW_CONTRACTS_LENGTH, makeNewContractData, seed + 0x600),
-    tupleGenerator(KERNEL_OPTIONALLY_REVEALED_DATA_LENGTH, makeOptionallyRevealedData, seed + 0x700),
-    tupleGenerator(KERNEL_PUBLIC_DATA_UPDATE_REQUESTS_LENGTH, makePublicDataUpdateRequest, seed + 0x800),
-    tupleGenerator(KERNEL_PUBLIC_DATA_READS_LENGTH, makePublicDataRead, seed + 0x900),
-=======
     tupleGenerator(2, fr, seed + 0x600), // encrypted logs hash
     tupleGenerator(2, fr, seed + 0x700), // unencrypted logs hash
     fr(seed + 0x800), // encrypted_log_preimages_length
@@ -249,7 +236,6 @@
     tupleGenerator(KERNEL_OPTIONALLY_REVEALED_DATA_LENGTH, makeOptionallyRevealedData, seed + 0xb00),
     tupleGenerator(KERNEL_PUBLIC_DATA_UPDATE_REQUESTS_LENGTH, makePublicDataUpdateRequest, seed + 0xc00),
     tupleGenerator(KERNEL_PUBLIC_DATA_READS_LENGTH, makePublicDataRead, seed + 0xd00),
->>>>>>> 4ed27be3
   );
 }
 
@@ -320,9 +306,7 @@
   return new PublicCircuitPublicInputs(
     makeCallContext(seed, storageContractAddress),
     fr(seed + 0x100),
-<<<<<<< HEAD
     tupleGenerator(RETURN_VALUES_LENGTH, fr, seed + 0x200),
-    tupleGenerator(EMITTED_EVENTS_LENGTH, fr, seed + 0x300),
     tupleGenerator(KERNEL_PUBLIC_DATA_UPDATE_REQUESTS_LENGTH, makeContractStorageUpdateRequest, seed + 0x400),
     tupleGenerator(KERNEL_PUBLIC_DATA_READS_LENGTH, makeContractStorageRead, seed + 0x500),
     tupleGenerator(PUBLIC_CALL_STACK_LENGTH, fr, seed + 0x600),
@@ -330,15 +314,6 @@
     tupleGenerator(NEW_L2_TO_L1_MSGS_LENGTH, fr, seed + 0x800),
     fr(seed + 0x900),
     makeAztecAddress(seed + 0xa01),
-=======
-    makeTuple(RETURN_VALUES_LENGTH, fr, seed + 0x200),
-    makeTuple(KERNEL_PUBLIC_DATA_UPDATE_REQUESTS_LENGTH, makeContractStorageUpdateRequest, seed + 0x300),
-    makeTuple(KERNEL_PUBLIC_DATA_READS_LENGTH, makeContractStorageRead, seed + 0x400),
-    makeTuple(PUBLIC_CALL_STACK_LENGTH, fr, seed + 0x500),
-    makeTuple(NEW_L2_TO_L1_MSGS_LENGTH, fr, seed + 0x600),
-    fr(seed + 0x700),
-    makeAztecAddress(seed + 0x800),
->>>>>>> 4ed27be3
   );
 }
 
