--- conflicted
+++ resolved
@@ -54,22 +54,6 @@
  * The aztec node.
  */
 export class AztecNodeService implements AztecNode {
-<<<<<<< HEAD
-  private constructor(
-    protected config: AztecNodeConfig,
-    protected p2pClient: P2P,
-    protected blockSource: L2BlockSource,
-    protected encryptedLogsSource: L2LogsSource,
-    protected unencryptedLogsSource: L2LogsSource,
-    protected contractDataSource: ContractDataSource,
-    protected l1ToL2MessageSource: L1ToL2MessageSource,
-    protected worldStateSynchronizer: WorldStateSynchronizer,
-    protected sequencer: SequencerClient,
-    protected chainId: number,
-    protected version: number,
-    protected globalVariableBuilder: GlobalVariableBuilder,
-    protected merkleTreesDb: levelup.LevelUp,
-=======
   constructor(
     protected readonly config: AztecNodeConfig,
     protected readonly p2pClient: P2P,
@@ -84,7 +68,6 @@
     protected readonly version: number,
     protected readonly globalVariableBuilder: GlobalVariableBuilder,
     protected readonly merkleTreesDb: levelup.LevelUp,
->>>>>>> 572d5721
     private log = createDebugLogger('aztec:node'),
   ) {
     const message =
