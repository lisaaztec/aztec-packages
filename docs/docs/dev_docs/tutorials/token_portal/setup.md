---
title: Setup and Installation
---

In this step, we’re going to

1. Install prerequisites
2. Create a yarn project to house everything
3. Create a nargo project for our Aztec contract
4. Create a hardhat project for our Ethereum contract(s)
5. Import all the Ethereum contracts we need
6. Create a yarn project that will interact with our contracts on L1 and the sandbox

We recommend going through this setup to fully understand where things live.

However if you’d rather skip this part, our dev-rels repo contains the starter code here.

# Prerequisites

- [node v18+](https://github.com/tj/n)
- [docker](https://docs.docker.com/)
- [Aztec sandbox](https://docs.aztec.network/dev_docs/getting_started/sandbox) - you should have this running before starting the tutorial

```bash
/bin/bash -c "$(curl -fsSL 'https://sandbox.aztec.network')"
```

- Nargo

```bash
curl -L https://raw.githubusercontent.com/noir-lang/noirup/main/install | bash
noirup -v #include_noir_version
```

# Create a yarn project

Our root yarn project will house everything ✨

```bash
mkdir aztec-token-bridge && cd aztec-token-bridge && yarn init
```

In your `package.json` put this

```json
"type": "module",
  "scripts": {
    "build": "yarn clean && tsc -b",
    "build:dev": "tsc -b --watch",
    "clean": "rm -rf ./dest tsconfig.tsbuildinfo",
    "start": "yarn build && node ./dest/src/index.js"
  },
```

Create a `tsconfig.json` and paste this into it:

```json
{
  "compilerOptions": {
    "rootDir": "./packages",
    "outDir": "./dest",
    "target": "es2020",
    "lib": ["dom", "esnext", "es2017.object"],
    "module": "NodeNext",
    "moduleResolution": "NodeNext",
    "strict": true,
    "declaration": true,
    "allowSyntheticDefaultImports": true,
    "esModuleInterop": true,
    "downlevelIteration": true,
    "inlineSourceMap": true,
    "declarationMap": true,
    "importHelpers": true,
    "resolveJsonModule": true,
    "composite": true,
    "skipLibCheck": true
  },
  "include": [
    "packages/src/**/*",
    "contracts/**/*.json",
    "packages/src/**/*",
    "packages/aztec-contracts/token_bridge/target/*.json"
  ],
  "exclude": ["node_modules", "**/*.spec.ts", "contracts/**/*.ts"],
  "references": []
}
```

# Create a nargo project

Now inside `aztec-token-bridge` create a new directory called `aztec-contracts`

Inside `aztec-contracts`, create a nargo contract project by running

```bash
mkdir aztec-contracts
cd aztec-contracts
nargo new -contract token_bridge
```

Your structure will look something like this

```
aztec-contracts
└── token_bridge
    ├── Nargo.toml
    ├── src
		  ├── main.nr
```

Inside `Nargo.toml` you will need to add some dependencies. Put this at the bottom:

```json
[dependencies]
aztec = { git="https://github.com/AztecProtocol/aztec-packages/", tag="#include_aztec_version", directory="yarn-project/aztec-nr/aztec" }
value_note = { git="https://github.com/AztecProtocol/aztec-packages/", tag="#include_aztec_version", directory="yarn-project/aztec-nr/value-note"}
safe_math = { git="https://github.com/AztecProtocol/aztec-packages/", tag="#include_aztec_version", directory="yarn-project/aztec-nr/safe-math"}
```

Inside `src` you will see a `main.nr` file. This is where our main smart contract will go.

We will also be writing some helper functions that should exist elsewhere so we don't overcomplicated our contract. In `src` create another file called `util.nr` so your dir structure should now look like this:

```
aztec-contracts
└── token_bridge
    ├── Nargo.toml
    ├── src
      ├── main.nr
      ├── util.nr
```

# Create a hardhat project

In the root dir `aztec-token-bridge`, create a new directory called `l1-contracts` and run `npx hardhat init` inside of it. Keep hitting enter so you get the default setup.

```bash
mkdir l1-contracts
cd l1-contracts
npx hardhat init
```

Once you have a hardhat project set up, delete the `contracts` directory inside `l1-contracts`. We will be cloning a new `contracts` dir in the next step.

```bash
rm -rf contracts
```

## Download Ethereum contracts

We will write the `TokenPortal.sol` contract in this tutorial, but it has many imports that we will need to have locally.

To make this easier we have a standalone submodule on GItHub with all the smart contracts with relative paths - [find it in the devrels repo under utils](https://github.com/AztecProtocol/dev-rel/tree/main/utils). You can clone this directly into `l1-contracts` (recommended to then `rm -rf .git`).

<-- TODO(#2453) redirect people to the l1-contracts repo -->

This is what your `l1-contracts` should look like:

```json
├── README.md
├── artifacts
├── cache
├── contracts
├── hardhat.config.js
├── node_modules
└── package.json
```

And inside `contracts`:

```json
contracts
├── Outbox.sol
├── PortalERC20.sol
└── aztec
    ├── Rollup.sol
    ├── interfaces
    │   ├── IRollup.sol
    │   └── messagebridge
    │       ├── IInbox.sol
    │       ├── IOutbox.sol
    │       └── IRegistry.sol
    ├── libraries
    │   ├── ConstantsGen.sol
    │   ├── DataStructures.sol
    │   ├── Decoder.sol
    │   ├── Errors.sol
    │   ├── Hash.sol
    │   └── MessageBox.sol
    └── mock
        ├── MockVerifier.sol
        └── interfaces
            └── IVerifier.sol
```

# Create src yarn project
In this package, we will write TS code that will interact with our ethereum and aztec-nr contracts and run them against the sandbox.

We will use `viem` instead of `ethers.js` although ethers works fine too! We will also use `jest` to test our code.

Inside the root directory, run

```bash
mkdir src && cd src && yarn init -yp
yarn add @aztec/aztec.js @aztec/noir-contracts @aztec/types viem "@types/node@^20.8.2" 
yarn add -D jest @jest/globals ts-jest
```

<<<<<<< HEAD
In `package.json`, add:
```json
"type": "module",
"scripts": {
  "test": "NODE_NO_WARNINGS=1 node --experimental-vm-modules $(yarn bin jest)"
}
```

Your `package.json` should look like so:
```json
{
  "name": "src",
  "version": "1.0.0",
  "main": "index.js",
  "license": "MIT",
  "private": true,
  "type": "module",
  "dependencies": {
    "@aztec/aztec.js": "^0.8.7",
    "@aztec/foundation": "^0.8.7",
    "@aztec/noir-contracts": "^0.8.7",
    "@aztec/types": "^0.8.7",
    "@types/node": "^20.8.2",
    "ethers": "^5.7"
  },
  "devDependencies": {
    "@jest/globals": "^29.7.0",
    "jest": "^29.7.0",
    "ts-jest": "^29.1.1"
  },
  "scripts": {
    "test": "NODE_NO_WARNINGS=1 node --experimental-vm-modules $(yarn bin jest)"
  }
}
```

In this package we will also add a jest config file: `jest.config.json`
```json
{
  "preset": "ts-jest/presets/default-esm",
  "globals": {
    "ts-jest": {
      "useESM": true
    }
  },
  "moduleNameMapper": {
    "^(\\.{1,2}/.*)\\.js$": "$1"
  },
  "testRegex": "./test/.*\\.test\\.ts$",
  "rootDir": "./test"
}
```

Finally, we will create a test file, in the `src` package:
```bash
mkdir test
touch index.test.ts
```

Your `src` package should look like:
```json
src
├── node_modules
└── test
    └── index.test.ts
├── jest.config.json
├── package.json
```
=======
This is where our Typescript that interacts with the sandbox and our L1 contracts will live.
>>>>>>> 9e3f4e33

In the next step, we’ll start writing our L1 smart contract with some logic to deposit tokens to Aztec from L1.<|MERGE_RESOLUTION|>--- conflicted
+++ resolved
@@ -206,7 +206,6 @@
 yarn add -D jest @jest/globals ts-jest
 ```
 
-<<<<<<< HEAD
 In `package.json`, add:
 ```json
 "type": "module",
@@ -275,8 +274,5 @@
 ├── jest.config.json
 ├── package.json
 ```
-=======
-This is where our Typescript that interacts with the sandbox and our L1 contracts will live.
->>>>>>> 9e3f4e33
 
 In the next step, we’ll start writing our L1 smart contract with some logic to deposit tokens to Aztec from L1.