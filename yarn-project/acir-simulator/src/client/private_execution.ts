import { FunctionData, PrivateCallStackItem } from '@aztec/circuits.js';
import { decodeReturnValues } from '@aztec/foundation/abi';
import { AztecAddress } from '@aztec/foundation/aztec-address';
import { Fr } from '@aztec/foundation/fields';
import { createDebugLogger } from '@aztec/foundation/log';
import { to2Fields } from '@aztec/foundation/serialize';

import { extractPrivateCircuitPublicInputs } from '../acvm/deserialize.js';
import { Oracle, acvm, extractCallStack } from '../acvm/index.js';
import { ExecutionError } from '../common/errors.js';
import { ClientExecutionContext } from './client_execution_context.js';
import { FunctionAbiWithDebugMetadata } from './db_oracle.js';
import { ExecutionResult } from './execution_result.js';
import { AcirSimulator } from './simulator.js';

/**
 * Execute a private function and return the execution result.
 */
export async function executePrivateFunction(
  context: ClientExecutionContext,
  abi: FunctionAbiWithDebugMetadata,
  contractAddress: AztecAddress,
  functionData: FunctionData,
  log = createDebugLogger('aztec:simulator:secret_execution'),
): Promise<ExecutionResult> {
  const functionSelector = functionData.selector;
  log(`Executing external function ${contractAddress}:${functionSelector}`);

  const acir = Buffer.from(abi.bytecode, 'base64');
  const initialWitness = context.getInitialWitness();
  const acvmCallback = new Oracle(context);
  const { partialWitness } = await acvm(await AcirSimulator.getSolver(), acir, initialWitness, acvmCallback).catch(
    (err: Error) => {
      throw new ExecutionError(
        err.message,
        {
          contractAddress,
          functionSelector,
        },
        extractCallStack(err, abi.debug),
        { cause: err },
      );
<<<<<<< HEAD
    });

    const publicInputs = extractPrivateCircuitPublicInputs(partialWitness, acir);

    // TODO(https://github.com/AztecProtocol/aztec-packages/issues/1165) --> set this in Noir
    publicInputs.encryptedLogsHash = to2Fields(encryptedLogs.hash());
    publicInputs.encryptedLogPreimagesLength = new Fr(encryptedLogs.getSerializedLength());
    publicInputs.unencryptedLogsHash = to2Fields(unencryptedLogs.hash());
    publicInputs.unencryptedLogPreimagesLength = new Fr(unencryptedLogs.getSerializedLength());

    const callStackItem = new PrivateCallStackItem(this.contractAddress, this.functionData, publicInputs, false);
    const returnValues = decodeReturnValues(this.abi, publicInputs.returnValues);

    this.log(`Returning from call to ${this.contractAddress.toString()}:${selector}`);

    const readRequestPartialWitnesses = this.context.getReadRequestPartialWitnesses(publicInputs.readRequests);
    const newNotes = this.context.getNewNotes();

    return {
      acir,
      partialWitness,
      callStackItem,
      returnValues,
      readRequestPartialWitnesses,
      newNotes,
      vk: Buffer.from(this.abi.verificationKey!, 'hex'),
      nestedExecutions: nestedExecutionContexts,
      enqueuedPublicFunctionCalls,
      encryptedLogs,
      unencryptedLogs,
    };
  }

  // We still need this function until we can get user-defined ordering of structs for fn arguments
  // TODO When that is sorted out on noir side, we can use instead the utilities in serialize.ts
  /**
   * Writes the function inputs to the initial witness.
   * @returns The initial witness.
   */
  private getInitialWitness() {
    const contractDeploymentData = this.context.txContext.contractDeploymentData ?? ContractDeploymentData.empty();

    const blockData = this.context.historicBlockData;

    const fields = [
      this.callContext.msgSender,
      this.callContext.storageContractAddress,
      this.callContext.portalContractAddress,
      this.callContext.isDelegateCall,
      this.callContext.isStaticCall,
      this.callContext.isContractDeployment,
      this.callContext.startSideEffectCounter,

      ...blockData.toArray(),

      contractDeploymentData.deployerPublicKey.x,
      contractDeploymentData.deployerPublicKey.y,
      contractDeploymentData.constructorVkHash,
      contractDeploymentData.functionTreeRoot,
      contractDeploymentData.contractAddressSalt,
      contractDeploymentData.portalContractAddress,

      this.context.txContext.chainId,
      this.context.txContext.version,

      this.sideEffectCounter,

      ...this.context.packedArgsCache.unpack(this.argsHash),
    ];

    return toACVMWitness(1, fields);
  }

  /**
   * Calls a private function as a nested execution.
   * @param targetContractAddress - The address of the contract to call.
   * @param targetFunctionSelector - The function selector of the function to call.
   * @param targetArgsHash - The packed arguments to pass to the function.
   * @param callerContext - The call context of the caller.
   * @param curve - The curve instance to use for elliptic curve operations.
   * @returns The execution result.
   */
  private async callPrivateFunction(
    targetContractAddress: AztecAddress,
    targetFunctionSelector: FunctionSelector,
    targetArgsHash: Fr,
    callerContext: CallContext,
    curve: Grumpkin,
  ) {
    const targetAbi = await this.context.db.getFunctionABI(targetContractAddress, targetFunctionSelector);
    const targetFunctionData = FunctionData.fromAbi(targetAbi);
    const derivedCallContext = await this.deriveCallContext(callerContext, targetContractAddress, false, false);
    const context = this.context.extend();

    const nestedExecution = new PrivateFunctionExecution(
      context,
      targetAbi,
      targetContractAddress,
      targetFunctionData,
      targetArgsHash,
      derivedCallContext,
      curve,
      this.sideEffectCounter,
      this.log,
    );

    return nestedExecution.run();
  }

  /**
   * Creates a PublicCallStackItem object representing the request to call a public function. No function
   * is actually called, since that must happen on the sequencer side. All the fields related to the result
   * of the execution are empty.
   * @param targetContractAddress - The address of the contract to call.
   * @param targetFunctionSelector - The function selector of the function to call.
   * @param targetArgs - The arguments to pass to the function.
   * @param callerContext - The call context of the caller.
   * @returns The public call stack item with the request information.
   */
  private async enqueuePublicFunctionCall(
    targetContractAddress: AztecAddress,
    targetFunctionSelector: FunctionSelector,
    targetArgs: Fr[],
    callerContext: CallContext,
  ): Promise<PublicCallRequest> {
    const targetAbi = await this.context.db.getFunctionABI(targetContractAddress, targetFunctionSelector);
    const derivedCallContext = await this.deriveCallContext(callerContext, targetContractAddress, false, false);

    return PublicCallRequest.from({
      args: targetArgs,
      callContext: derivedCallContext,
      functionData: FunctionData.fromAbi(targetAbi),
      contractAddress: targetContractAddress,
      sideEffectCounter: this.sideEffectCounter++, // update after assigning current value to call
    });

    // TODO($846): if enqueued public calls are associated with global
    // side-effect counter, that will leak info about how many other private
    // side-effects occurred in the TX. Ultimately the private kernel should
    // just output everything in the proper order without any counters.
  }

  /**
   * Derives the call context for a nested execution.
   * @param parentContext - The parent call context.
   * @param targetContractAddress - The address of the contract being called.
   * @param isDelegateCall - Whether the call is a delegate call.
   * @param isStaticCall - Whether the call is a static call.
   * @returns The derived call context.
   */
  private async deriveCallContext(
    parentContext: CallContext,
    targetContractAddress: AztecAddress,
    isDelegateCall = false,
    isStaticCall = false,
  ) {
    const portalContractAddress = await this.context.db.getPortalContractAddress(targetContractAddress);
    return new CallContext(
      parentContext.storageContractAddress,
      targetContractAddress,
      portalContractAddress,
      isDelegateCall,
      isStaticCall,
      false,
      Fr.ZERO, // TODO(dbanks12): need to pass in the correct value here
    );
  }
=======
    },
  );

  const publicInputs = extractPrivateCircuitPublicInputs(partialWitness, acir);

  const encryptedLogs = context.getEncryptedLogs();
  const unencryptedLogs = context.getUnencryptedLogs();
  // TODO(https://github.com/AztecProtocol/aztec-packages/issues/1165) --> set this in Noir
  publicInputs.encryptedLogsHash = to2Fields(encryptedLogs.hash());
  publicInputs.encryptedLogPreimagesLength = new Fr(encryptedLogs.getSerializedLength());
  publicInputs.unencryptedLogsHash = to2Fields(unencryptedLogs.hash());
  publicInputs.unencryptedLogPreimagesLength = new Fr(unencryptedLogs.getSerializedLength());

  const callStackItem = new PrivateCallStackItem(contractAddress, functionData, publicInputs, false);
  const returnValues = decodeReturnValues(abi, publicInputs.returnValues);
  const readRequestPartialWitnesses = context.getReadRequestPartialWitnesses(publicInputs.readRequests);
  const newNotes = context.getNewNotes();
  const nestedExecutions = context.getNestedExecutions();
  const enqueuedPublicFunctionCalls = context.getEnqueuedPublicFunctionCalls();

  log(`Returning from call to ${contractAddress.toString()}:${functionSelector}`);

  return {
    acir,
    partialWitness,
    callStackItem,
    returnValues,
    readRequestPartialWitnesses,
    newNotes,
    vk: Buffer.from(abi.verificationKey!, 'hex'),
    nestedExecutions,
    enqueuedPublicFunctionCalls,
    encryptedLogs,
    unencryptedLogs,
  };
>>>>>>> 2927cf14
}<|MERGE_RESOLUTION|>--- conflicted
+++ resolved
@@ -40,175 +40,6 @@
         extractCallStack(err, abi.debug),
         { cause: err },
       );
-<<<<<<< HEAD
-    });
-
-    const publicInputs = extractPrivateCircuitPublicInputs(partialWitness, acir);
-
-    // TODO(https://github.com/AztecProtocol/aztec-packages/issues/1165) --> set this in Noir
-    publicInputs.encryptedLogsHash = to2Fields(encryptedLogs.hash());
-    publicInputs.encryptedLogPreimagesLength = new Fr(encryptedLogs.getSerializedLength());
-    publicInputs.unencryptedLogsHash = to2Fields(unencryptedLogs.hash());
-    publicInputs.unencryptedLogPreimagesLength = new Fr(unencryptedLogs.getSerializedLength());
-
-    const callStackItem = new PrivateCallStackItem(this.contractAddress, this.functionData, publicInputs, false);
-    const returnValues = decodeReturnValues(this.abi, publicInputs.returnValues);
-
-    this.log(`Returning from call to ${this.contractAddress.toString()}:${selector}`);
-
-    const readRequestPartialWitnesses = this.context.getReadRequestPartialWitnesses(publicInputs.readRequests);
-    const newNotes = this.context.getNewNotes();
-
-    return {
-      acir,
-      partialWitness,
-      callStackItem,
-      returnValues,
-      readRequestPartialWitnesses,
-      newNotes,
-      vk: Buffer.from(this.abi.verificationKey!, 'hex'),
-      nestedExecutions: nestedExecutionContexts,
-      enqueuedPublicFunctionCalls,
-      encryptedLogs,
-      unencryptedLogs,
-    };
-  }
-
-  // We still need this function until we can get user-defined ordering of structs for fn arguments
-  // TODO When that is sorted out on noir side, we can use instead the utilities in serialize.ts
-  /**
-   * Writes the function inputs to the initial witness.
-   * @returns The initial witness.
-   */
-  private getInitialWitness() {
-    const contractDeploymentData = this.context.txContext.contractDeploymentData ?? ContractDeploymentData.empty();
-
-    const blockData = this.context.historicBlockData;
-
-    const fields = [
-      this.callContext.msgSender,
-      this.callContext.storageContractAddress,
-      this.callContext.portalContractAddress,
-      this.callContext.isDelegateCall,
-      this.callContext.isStaticCall,
-      this.callContext.isContractDeployment,
-      this.callContext.startSideEffectCounter,
-
-      ...blockData.toArray(),
-
-      contractDeploymentData.deployerPublicKey.x,
-      contractDeploymentData.deployerPublicKey.y,
-      contractDeploymentData.constructorVkHash,
-      contractDeploymentData.functionTreeRoot,
-      contractDeploymentData.contractAddressSalt,
-      contractDeploymentData.portalContractAddress,
-
-      this.context.txContext.chainId,
-      this.context.txContext.version,
-
-      this.sideEffectCounter,
-
-      ...this.context.packedArgsCache.unpack(this.argsHash),
-    ];
-
-    return toACVMWitness(1, fields);
-  }
-
-  /**
-   * Calls a private function as a nested execution.
-   * @param targetContractAddress - The address of the contract to call.
-   * @param targetFunctionSelector - The function selector of the function to call.
-   * @param targetArgsHash - The packed arguments to pass to the function.
-   * @param callerContext - The call context of the caller.
-   * @param curve - The curve instance to use for elliptic curve operations.
-   * @returns The execution result.
-   */
-  private async callPrivateFunction(
-    targetContractAddress: AztecAddress,
-    targetFunctionSelector: FunctionSelector,
-    targetArgsHash: Fr,
-    callerContext: CallContext,
-    curve: Grumpkin,
-  ) {
-    const targetAbi = await this.context.db.getFunctionABI(targetContractAddress, targetFunctionSelector);
-    const targetFunctionData = FunctionData.fromAbi(targetAbi);
-    const derivedCallContext = await this.deriveCallContext(callerContext, targetContractAddress, false, false);
-    const context = this.context.extend();
-
-    const nestedExecution = new PrivateFunctionExecution(
-      context,
-      targetAbi,
-      targetContractAddress,
-      targetFunctionData,
-      targetArgsHash,
-      derivedCallContext,
-      curve,
-      this.sideEffectCounter,
-      this.log,
-    );
-
-    return nestedExecution.run();
-  }
-
-  /**
-   * Creates a PublicCallStackItem object representing the request to call a public function. No function
-   * is actually called, since that must happen on the sequencer side. All the fields related to the result
-   * of the execution are empty.
-   * @param targetContractAddress - The address of the contract to call.
-   * @param targetFunctionSelector - The function selector of the function to call.
-   * @param targetArgs - The arguments to pass to the function.
-   * @param callerContext - The call context of the caller.
-   * @returns The public call stack item with the request information.
-   */
-  private async enqueuePublicFunctionCall(
-    targetContractAddress: AztecAddress,
-    targetFunctionSelector: FunctionSelector,
-    targetArgs: Fr[],
-    callerContext: CallContext,
-  ): Promise<PublicCallRequest> {
-    const targetAbi = await this.context.db.getFunctionABI(targetContractAddress, targetFunctionSelector);
-    const derivedCallContext = await this.deriveCallContext(callerContext, targetContractAddress, false, false);
-
-    return PublicCallRequest.from({
-      args: targetArgs,
-      callContext: derivedCallContext,
-      functionData: FunctionData.fromAbi(targetAbi),
-      contractAddress: targetContractAddress,
-      sideEffectCounter: this.sideEffectCounter++, // update after assigning current value to call
-    });
-
-    // TODO($846): if enqueued public calls are associated with global
-    // side-effect counter, that will leak info about how many other private
-    // side-effects occurred in the TX. Ultimately the private kernel should
-    // just output everything in the proper order without any counters.
-  }
-
-  /**
-   * Derives the call context for a nested execution.
-   * @param parentContext - The parent call context.
-   * @param targetContractAddress - The address of the contract being called.
-   * @param isDelegateCall - Whether the call is a delegate call.
-   * @param isStaticCall - Whether the call is a static call.
-   * @returns The derived call context.
-   */
-  private async deriveCallContext(
-    parentContext: CallContext,
-    targetContractAddress: AztecAddress,
-    isDelegateCall = false,
-    isStaticCall = false,
-  ) {
-    const portalContractAddress = await this.context.db.getPortalContractAddress(targetContractAddress);
-    return new CallContext(
-      parentContext.storageContractAddress,
-      targetContractAddress,
-      portalContractAddress,
-      isDelegateCall,
-      isStaticCall,
-      false,
-      Fr.ZERO, // TODO(dbanks12): need to pass in the correct value here
-    );
-  }
-=======
     },
   );
 
@@ -244,5 +75,4 @@
     encryptedLogs,
     unencryptedLogs,
   };
->>>>>>> 2927cf14
 }