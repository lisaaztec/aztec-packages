import { PrivateHistoricTreeRoots, TxContext } from '@aztec/circuits.js';
import { AztecAddress } from '@aztec/foundation/aztec-address';
import { createDebugLogger } from '@aztec/foundation/log';
import { Fr } from '@aztec/foundation/fields';
import {
  ACVMField,
  createDummyNote,
  fromACVMField,
  toACVMField,
  toAcvmCommitmentLoadOracleInputs,
  toAcvmL1ToL2MessageLoadOracleInputs,
} from '../acvm/index.js';
import { NoteLoadOracleInputs, DBOracle } from './db_oracle.js';
import { PackedArgsCache } from '../packed_args_cache.js';

/**
 * Information about a note created during execution.
 */
export type PendingNoteData = {
  /** The preimage of the created note */
  preimage: ACVMField[];
  /** The contract address of the commitment. */
  contractAddress: AztecAddress;
  /** The storage slot of the commitment. */
  storageSlot: ACVMField;
};

/**
 * A type that wraps data with it's read request index
 */
type ACVMWithReadRequestIndex = {
  /** The index of the data in the tree. */
  index: bigint;
  /** The formatted data. */
  acvmData: ACVMField[];
};

/**
 * The execution context for a client tx simulation.
 */
export class ClientTxExecutionContext {
  constructor(
    /**  The database oracle. */
    public db: DBOracle,
    /** The tx context. */
    public txContext: TxContext,
    /** The old roots. */
    public historicRoots: PrivateHistoricTreeRoots,
<<<<<<< HEAD
    /** Pending commitments created (and not nullified) up to current point in execution **/
    public pendingNotes: PendingNoteData[] = [],

    private log = createDebugLogger('aztec:simulator:client_execution_context'),
=======
    /** The cache of packed arguments */
    public packedArgsCache: PackedArgsCache,
>>>>>>> 1393d93f
  ) {}

  /**
   * Gets the notes for a contract address and storage slot.
   * Returns note preimages and their leaf indices in the private data tree.
   *
   * Details:
   * Check for pending notes with matching address/slot.
   * If limit isn't reached after pending notes are all checked,
   * fetchNotes from DB with modified limit.
   * Real notes coming from DB will have a leafIndex which
   * represents their index in the private data tree.
   * Real pending notes will have a leafIndex set to -1
   * since they don't exist (yet) in the private data tree.
   *
   * leaf indices are not passed to app circuit. They are forwarded to
   * the kernel prover which uses them to compute witnesses to pass
   * to the private kernel.
   *
   * @param contractAddress - The contract address.
   * @param storageSlot - The storage slot.
   * @param limit - The amount of notes to get.
   * @returns An array of ACVM fields for the note count and the requested note preimages
   * (padded to reach limit), and another array of indices corresponding to each _real_ note's
   * position in the private data tree.
   */
  public async getNotes(contractAddress: AztecAddress, storageSlot: ACVMField, limit: number) {
    const pendingPreimages: ACVMField[][] = [];
    for (const note of this.pendingNotes) {
      if (pendingPreimages.length == limit) {
        break;
      }
      if (note.contractAddress.equals(contractAddress) && note.storageSlot == storageSlot) {
        // TODO(dbanks12): flag as pending and separately provide "hint" of
        // which "new_commitment" in which kernel this read maps to
        pendingPreimages.push(note.preimage);
      }
    }
    const numPendingNotes = pendingPreimages.length;
    const pendingLeafIndexPlaceholders: bigint[] = Array(numPendingNotes).fill(BigInt(-1));

    // may still need to get some notes from db
    const remainingLimit = limit - numPendingNotes;
    const { realCount: numDbRealNotes, notes: dbNotes } = await this.fetchNotes(
      contractAddress,
      storageSlot,
      remainingLimit,
    );
    // only need leaf indices for "real" notes (those found in db)
    const dbRealLeafIndices = dbNotes.slice(0, numDbRealNotes).map(note => note.index);
    // need preimages for all notes (real and dummy) for consumption by Noir circuit
    const dbAllPreimages = dbNotes.map(note => note.preimage.map(f => toACVMField(f)));

    // all pending notes and notes found in db
    const numRealNotes = numPendingNotes + numDbRealNotes;
    // all preimages (including pending, dummy, and real)
    const allPreimages = [...pendingPreimages, ...dbAllPreimages];
    // leaf indices for all "real" notes
    // this includes placeholder indices (-1) for real pending notes
    const realLeafIndices = [...pendingLeafIndexPlaceholders, ...dbRealLeafIndices];

    // Create flattened array of ACVM fields to return back to Noir/ACVM execution.
    // The first entry is the number of real notes.
    // The remaining entries are the ACVM fields for the ALL note preimages
    // (pending, db, dummy, real).
    const preimagesACVM = [
      toACVMField(numRealNotes), // number of real notes
      ...allPreimages.flat(), // all note preimages
    ];

    return { preimagesACVM, realLeafIndices };
  }

  /**
   * Views the notes for a contract address and storage slot.
   * Doesn't include the leaf indices.
   * @param contractAddress - The contract address.
   * @param storageSlot - The storage slot.
   * @param limit - The amount of notes to get.
   * @param offset - The offset to start from (for pagination).
   * @returns The ACVM fields for the count and the requested notes.
   */
  public async viewNotes(contractAddress: AztecAddress, storageSlot: ACVMField, limit: number, offset = 0) {
    const { realCount, notes } = await this.fetchNotes(contractAddress, storageSlot, limit, offset);

    return [toACVMField(realCount), ...notes.flatMap(noteGetData => noteGetData.preimage.map(f => toACVMField(f)))];
  }

  /**
   * Fetches the notes for a contract address and storage slot from the db.
   * @param contractAddress - The contract address.
   * @param storageSlot - The storage slot.
   * @param limit - The amount of notes to get.
   * @param offset - The offset to start from (for pagination).
   * @returns The count and the requested notes, padded with dummy notes.
   */
  private async fetchNotes(contractAddress: AztecAddress, storageSlot: ACVMField, limit: number, offset = 0) {
    const { count: realCount, notes } = await this.db.getNotes(
      contractAddress,
      fromACVMField(storageSlot),
      limit,
      offset,
    );

    const dummyNotes = Array.from(
      { length: Math.max(0, limit - notes.length) },
      (): NoteLoadOracleInputs => ({
        preimage: createDummyNote(),
        index: BigInt(-2), // some invalid index - shouldn't ever be used
      }),
    );

    return {
      realCount,
      notes: notes.concat(dummyNotes),
    };
  }

  /**
   * Fetches the a message from the db, given its key.
   * @param msgKey - A buffer representing the message key.
   * @returns The l1 to l2 message data
   */
  public async getL1ToL2Message(msgKey: Fr): Promise<ACVMField[]> {
    const messageInputs = await this.db.getL1ToL2Message(msgKey);
    return toAcvmL1ToL2MessageLoadOracleInputs(messageInputs, this.historicRoots.l1ToL2MessagesTreeRoot);
  }

  /**
   * Fetches a path to prove existence of a commitment in the db, given its contract side commitment (before silo).
   * @param contractAddress - The contract address.
   * @param commitment - The commitment.
   * @returns The commitment data.
   */
  public async getCommitment(contractAddress: AztecAddress, commitment: Fr): Promise<ACVMWithReadRequestIndex> {
    const commitmentInputs = await this.db.getCommitmentOracle(contractAddress, commitment);
    return {
      acvmData: toAcvmCommitmentLoadOracleInputs(commitmentInputs, this.historicRoots.privateDataTreeRoot),
      index: commitmentInputs.index,
    };
  }
}<|MERGE_RESOLUTION|>--- conflicted
+++ resolved
@@ -1,6 +1,5 @@
 import { PrivateHistoricTreeRoots, TxContext } from '@aztec/circuits.js';
 import { AztecAddress } from '@aztec/foundation/aztec-address';
-import { createDebugLogger } from '@aztec/foundation/log';
 import { Fr } from '@aztec/foundation/fields';
 import {
   ACVMField,
@@ -46,15 +45,11 @@
     public txContext: TxContext,
     /** The old roots. */
     public historicRoots: PrivateHistoricTreeRoots,
-<<<<<<< HEAD
     /** Pending commitments created (and not nullified) up to current point in execution **/
     public pendingNotes: PendingNoteData[] = [],
 
-    private log = createDebugLogger('aztec:simulator:client_execution_context'),
-=======
     /** The cache of packed arguments */
     public packedArgsCache: PackedArgsCache,
->>>>>>> 1393d93f
   ) {}
 
   /**
