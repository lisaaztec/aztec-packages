--- conflicted
+++ resolved
@@ -74,14 +74,10 @@
   private:
     static constexpr size_t MIN_BYTES_PER_CHALLENGE = 128 / 8; // 128 bit challenges
 
-<<<<<<< HEAD
     size_t num_objects_processed = 0;
 
-    size_t round_number = 0;
-=======
     size_t round_number = 0;        // current round for manifest
     bool is_first_challenge = true; // indicates if this is the first challenge this transcript is generating
->>>>>>> 4881414c
     std::array<uint8_t, HASH_OUTPUT_SIZE> previous_challenge_buffer{}; // default-initialized to zeros
     std::vector<uint8_t> current_round_data;
 
